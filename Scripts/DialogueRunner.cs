/*

The MIT License (MIT)

Copyright (c) 2015-2017 Secret Lab Pty. Ltd. and Yarn Spinner contributors.

Permission is hereby granted, free of charge, to any person obtaining a copy
of this software and associated documentation files (the "Software"), to deal
in the Software without restriction, including without limitation the rights
to use, copy, modify, merge, publish, distribute, sublicense, and/or sell
copies of the Software, and to permit persons to whom the Software is
furnished to do so, subject to the following conditions:

The above copyright notice and this permission notice shall be included in all
copies or substantial portions of the Software.

THE SOFTWARE IS PROVIDED "AS IS", WITHOUT WARRANTY OF ANY KIND, EXPRESS OR
IMPLIED, INCLUDING BUT NOT LIMITED TO THE WARRANTIES OF MERCHANTABILITY,
FITNESS FOR A PARTICULAR PURPOSE AND NONINFRINGEMENT. IN NO EVENT SHALL THE
AUTHORS OR COPYRIGHT HOLDERS BE LIABLE FOR ANY CLAIM, DAMAGES OR OTHER
LIABILITY, WHETHER IN AN ACTION OF CONTRACT, TORT OR OTHERWISE, ARISING FROM,
OUT OF OR IN CONNECTION WITH THE SOFTWARE OR THE USE OR OTHER DEALINGS IN THE
SOFTWARE.

*/

using UnityEngine;
using System.Collections;
using System.Collections.Generic;
using CsvHelper;
using System;

namespace Yarn.Unity
{

    /// DialogueRunners act as the interface between your game and
    /// YarnSpinner.
    /** Make our menu item slightly nicer looking */
    [AddComponentMenu("Scripts/Yarn Spinner/Dialogue Runner")]
    public class DialogueRunner : MonoBehaviour
    {
        /// The source files to load the conversation from
        public YarnProgram[] yarnScripts;

        public string textLanguage;

        public string audioLanguage;

        /// Our variable storage
        public Yarn.Unity.VariableStorageBehaviour variableStorage;

        /// The object that will handle the actual display and user input
        public Yarn.Unity.DialogueUIBehaviour dialogueUI;

        /// Which node to start from
        public string startNode = Yarn.Dialogue.DEFAULT_START;

        /// Whether we should start dialogue when the scene starts
        public bool startAutomatically = true;

        /// Tests to see if the dialogue is running
        public bool isDialogueRunning { get; private set; }

        public bool automaticCommands = true;

        private System.Action _continue;
        
        /// <summary>
        /// Called if a voiceover started and makes the DialogUI wait for the finish
        /// </summary>
        private System.Action _onVoiceoverTriggeredSuccessfully;

        /// <summary>
        /// Called when the voiceover finished.
        /// </summary>
        private System.Action _onVoiceoverFinish;

        private System.Action<int> _selectAction;

        public delegate void CommandHandler(string[] parameters);
        public delegate void BlockingCommandHandler(string[] parameters, System.Action onComplete);

        /// Maps the names of commands to action delegates.
        private Dictionary<string, CommandHandler> commandHandlers = new Dictionary<string, CommandHandler>();
        private Dictionary<string, BlockingCommandHandler> blockingCommandHandlers = new Dictionary<string, BlockingCommandHandler>();

        // Maps string IDs received from Yarn Spinner to user-facing text
        private Dictionary<string, string> strings = new Dictionary<string, string>();
        /// <summary>
        /// Linetag and voiceover for the current audio language if Unity's AudioSystem is being used
        /// </summary>
        private Dictionary<string, AudioClip> voiceOvers = new Dictionary<string, AudioClip>();

        /// A type of UnityEvent that takes a single string parameter. 
        ///
        /// We need to create a concrete subclass in order for Unity to
        /// serialise the type correctly.
        [System.Serializable]
        public class StringUnityEvent : UnityEngine.Events.UnityEvent<string> { }

        /// A Unity event that receives the name of the node that just
        /// finished running
        [SerializeField] StringUnityEvent onNodeComplete;

<<<<<<< HEAD
        /// <summary>
        /// Event sending a voiceover audio clip matching accociated with the currently run linetag,
        /// an action to call when voiceover playback started successfully and 
        /// an action to call when voiceover playback finished successfully.
        /// </summary>
        [System.Serializable]
        public class AudioClipUnityEvent : UnityEngine.Events.UnityEvent<AudioClip, System.Action, System.Action> { }

        /// <summary>
        /// Is called when a dialogue line is run and a matching entry in voiceovers was found
        /// </summary>
#pragma warning disable 0649
        [SerializeField] AudioClipUnityEvent onLineStartUnityAudio;
#pragma warning restore 0649

        /// <summary>
        /// Event sending the current linetag as string for processing in external applications like audio middlewares,
        /// an action to call when the linetag was successfully resolved and voiceover playback started and
        /// an action to call when the voiceover playback finished.
        /// </summary>
        [System.Serializable]
        public class MiddlewareStringUnityEvent : UnityEngine.Events.UnityEvent<string, System.Action, System.Action> { }

        /// <summary>
        /// Is called when a dialogue line is run
        /// </summary>
#pragma warning disable 0649
        [SerializeField] MiddlewareStringUnityEvent onLineStartAudioMiddleware;
#pragma warning restore 0649

=======
        // A flag used to note when we call into a blocking command
        // handler, but it calls its complete handler immediately -
        // _before_ the Dialogue is told to pause. This out-of-order
        // problem can lead to the Dialogue being stuck in a paused state.
        // To solve this, this variable is set to false before any blocking
        // command handler is called, and set to true when ContinueDialogue
        // is called. If it's true after calling a blocking command
        // handler, then the Dialogue is not told to pause.
        private bool wasCompleteCalled = false;
        
>>>>>>> d384e861
        /// Our conversation engine
        /** Automatically created on first access
         */
        private Dialogue _dialogue;
        public Dialogue dialogue {
            get {
                if (_dialogue == null) {
                    // Create the main Dialogue runner, and pass our
                    // variableStorage to it
                    _dialogue = new Yarn.Dialogue (variableStorage);

                    // Set up the logging system.
                    _dialogue.LogDebugMessage = delegate (string message) {
                        Debug.Log (message);
                    };
                    _dialogue.LogErrorMessage = delegate (string message) {
                        Debug.LogError (message);
                    };

                    _dialogue.lineHandler = HandleLine;
                    _dialogue.commandHandler = HandleCommand;
                    _dialogue.optionsHandler = HandleOptions;
                    _dialogue.nodeCompleteHandler = (node) => { 
                        onNodeComplete?.Invoke(node); 
                        return Dialogue.HandlerExecutionType.ContinueExecution; 
                    };
                    _dialogue.dialogueCompleteHandler = HandleDialogueComplete;

                    // Yarn Spinner defines two built-in commands: "wait",
                    // and "stop". Stop is defined inside the Virtual
                    // Machine (the compiler traps it and makes it a
                    // special case.) Wait is defined here in Unity.
                    AddCommandHandler("wait", HandleWaitCommand);

                    foreach (var yarnScript in yarnScripts) {
                        AddStringTable(yarnScript);
                        AddVoiceOvers(yarnScript.voiceOvers);
                    }

                    _continue = this.ContinueDialogue;
                    _onVoiceoverTriggeredSuccessfully = dialogueUI.VoiceoverStartedSuccessfully;
                    _onVoiceoverFinish = dialogueUI.VoiceoverFinished;

                    _selectAction = this.SelectedOption;
        
                }
                return _dialogue;
            }
        }

        private void HandleWaitCommand(string[] parameters, System.Action onComplete)
        {
            if (parameters?.Length != 1) {
                Debug.LogErrorFormat("<<wait>> command expects one parameter.");
                onComplete();
                return;
            }

            string durationString = parameters[0];

            if (float.TryParse(
                durationString,
                System.Globalization.NumberStyles.AllowDecimalPoint,
                System.Globalization.CultureInfo.InvariantCulture,
                out var duration) == false) {
                    
                Debug.LogErrorFormat($"<<wait>> failed to parse duration {durationString}");
                onComplete();
            }
            StartCoroutine(DoHandleWait(duration, onComplete));
        }

        private IEnumerator DoHandleWait(float duration, Action onComplete)
        {
            yield return new WaitForSeconds(duration);
            onComplete();
        }

        private void HandleDialogueComplete()
        {
            isDialogueRunning = false;
            this.dialogueUI.DialogueComplete();
        }

        private void HandleOptions(OptionSet options)
        {
            
            this.dialogueUI.RunOptions(options, strings, _selectAction);
        }

        private Dialogue.HandlerExecutionType HandleCommand(Command command)
        {
            bool wasValidCommand;
            Dialogue.HandlerExecutionType executionType;

            (wasValidCommand, executionType) = DispatchCommandToGameObject(command);
            
            if (wasValidCommand) {
                // We found an object and method to invoke as a Yarn
                // command. It may or may not have been a coroutine; if it
                // was a coroutine, executionType will be
                // HandlerExecutionType.Pause, and we'll wait for it to
                // complete before resuming execution.
                return executionType;
                
            } 

            wasCompleteCalled = false;

            // It wasn't found by looking in objects. Try looking in the
            // command handlers.
            
            (wasValidCommand, executionType) = DispatchCommandToRegisteredHandlers(command, _continue);   

            if (wasValidCommand) {

                // This was a valid command. It returned either continue,
                // or pause; if it returned pause, there's a chance that
                // the command handler immediately called _continue, in
                // which case we should not pause.
                if (wasCompleteCalled) {
                    return Dialogue.HandlerExecutionType.ContinueExecution;
                } else {
                    // Either continue execution, or pause (in which case
                    // _continue will be called)
                    return executionType;
                }
                
            }

            // We didn't find a method in our C# code to invoke. Pass it to
            // the UI to handle; it will determine whether we pause or
            // continue.
            return this.dialogueUI.RunCommand(command, _continue);            
            
        }

        public (bool commandWasFound, Dialogue.HandlerExecutionType executionType) DispatchCommandToRegisteredHandlers(Command command, System.Action onComplete) {

            var commandTokens = command.Text.Split(new[] {' '}, System.StringSplitOptions.RemoveEmptyEntries);

            Debug.Log($"Command: <<{command.Text}>>");

            if (commandTokens.Length == 0) {
                // Nothing to do
                return (false, Dialogue.HandlerExecutionType.ContinueExecution);
            }

            var firstWord = commandTokens[0];

            if (commandHandlers.ContainsKey(firstWord) == false && 
                blockingCommandHandlers.ContainsKey(firstWord) == false) {

                Debug.LogWarning($"Unknown command '{firstWord}'");
                return (false, Dialogue.HandlerExecutionType.ContinueExecution);
            }

            // Single-word command, eg <<jump>>
            if (commandTokens.Length == 1) {
                if (commandHandlers.ContainsKey(firstWord)) {
                    commandHandlers[firstWord](null);
                    return (true, Dialogue.HandlerExecutionType.ContinueExecution);
                } else {
                    blockingCommandHandlers[firstWord](new string[] {}, onComplete);
                    return (true, Dialogue.HandlerExecutionType.PauseExecution);
                }
            }

            // Multi-word command, eg <<walk Mae left>>
            var remainingWords = new string[commandTokens.Length - 1];

            // Copy everything except the first word from the array
            System.Array.Copy(commandTokens, 1, remainingWords, 0, remainingWords.Length);

            if (commandHandlers.ContainsKey(firstWord)) {
                commandHandlers[firstWord](remainingWords);
                return (true, Dialogue.HandlerExecutionType.ContinueExecution);
            } else {
                blockingCommandHandlers[firstWord](remainingWords, onComplete);
                return (true, Dialogue.HandlerExecutionType.PauseExecution);
            }
        }

        /// Forward the line to the dialogue UI.
        private Dialogue.HandlerExecutionType HandleLine(Line line)
        {
            // Only resolve linetag to audiofile if there is a receiver for it
            if (onLineStartUnityAudio.GetPersistentEventCount() > 0) {
                if (voiceOvers.ContainsKey(line.ID)) {
                    onLineStartUnityAudio?.Invoke(voiceOvers[line.ID], _onVoiceoverTriggeredSuccessfully, _onVoiceoverFinish);
                } else {
                    Debug.Log("No voice over for audio language found.", gameObject);
                }
            }

            // Only run if there is a receiver interested in the linetag (e.g. audio middleware)
            if (onLineStartAudioMiddleware.GetPersistentEventCount() > 0) {
                onLineStartAudioMiddleware?.Invoke(line.ID.Remove(0, 5), _onVoiceoverTriggeredSuccessfully, _onVoiceoverFinish);
            }

            return this.dialogueUI.RunLine (line, strings, _continue);
        }

        /// Adds a command handler. Yarn Spinner will continue execution after this handler is called.
        public void AddCommandHandler(string commandName, CommandHandler handler) {
            if (commandHandlers.ContainsKey(commandName) || blockingCommandHandlers.ContainsKey(commandName)) {
                Debug.LogError($"Cannot add a command handler for {commandName}: one already exists");
                return;
            }
            commandHandlers.Add(commandName, handler);
        }

        /// Adds a command handler. Yarn Spinner will pause execution after this handler is called.
        public void AddCommandHandler(string commandName, BlockingCommandHandler handler) {
            if (commandHandlers.ContainsKey(commandName) || blockingCommandHandlers.ContainsKey(commandName)) {
                Debug.LogError($"Cannot add a command handler for {commandName}: one already exists");
                return;
            }
            blockingCommandHandlers.Add(commandName, handler);
        }

        /// Removes a specific command handler.
        public void RemoveCommandHandler(string commandName) {
            commandHandlers.Remove(commandName);
            blockingCommandHandlers.Remove(commandName);
        }

        /// Start the dialogue
        void Start ()
        {
            // Ensure that we have our Implementation object
            if (dialogueUI == null) {
                Debug.LogError ("Implementation was not set! Can't run the dialogue!");
                return;
            }

            // And that we have our variable storage object
            if (variableStorage == null) {
                Debug.LogError ("Variable storage was not set! Can't run the dialogue!");
                return;
            }

            // Ensure that the variable storage has the right stuff in it
            variableStorage.ResetToDefaults ();

            // Combine all scripts together and load them
            if (yarnScripts != null && yarnScripts.Length > 0) {
                
                var compiledPrograms = new List<Program>();

                foreach (var program in yarnScripts) {
                    compiledPrograms.Add(program.GetProgram());
                }

                var combinedProgram = Program.Combine(compiledPrograms.ToArray());
                
                dialogue.SetProgram(combinedProgram);
            }

            
            if (startAutomatically) {
                StartDialogue();
            }
            
        }

        /// Adds a program and its base localisation string table
        internal void Add(YarnProgram scriptToLoad)
        {
            AddProgram(scriptToLoad);
            AddStringTable(scriptToLoad);
        }

        /// Adds a program, and all of its nodes
        internal void AddProgram(YarnProgram scriptToLoad)
        {
            this.dialogue.AddProgram(scriptToLoad.GetProgram());
        }

        /// Adds a tagged string table from the yarn asset depending on the variable "textLanguage"
        public void AddStringTable(YarnProgram yarnScript) {

            var textToLoad = new TextAsset();
            if (yarnScript.localizations != null || yarnScript.localizations.Length > 0) {
                textToLoad = Array.Find(yarnScript.localizations, element => element.languageName == textLanguage)?.text;
            }
            if (textToLoad == null || string.IsNullOrEmpty(textToLoad.text)) {
                textToLoad = yarnScript.baseLocalisationStringTable;
            }

            using (var reader = new System.IO.StringReader(textToLoad.text))
            using (var csv = new CsvReader(reader)) {
                csv.Read();
                csv.ReadHeader();

                while (csv.Read()) {
                    strings.Add(csv.GetField("id"), csv.GetField("text"));
                }
            }
        }

<<<<<<< HEAD
        public void AddVoiceOvers(LinetagToLanguage[] lineToLanguage) {
            foreach (var line in lineToLanguage) {
                foreach (var language in line.languageToAudioclip) {
                    if (language.language == audioLanguage) {
                        voiceOvers.Add(line.linetag, language.audioClip);
                    }
                }
=======
        public void AddStringTable(IDictionary<string, Yarn.StringInfo> stringTable) {
            foreach (var line in stringTable) {
                strings.Add(line.Key, line.Value.text);
>>>>>>> d384e861
            }
        }

        /// Indicates to the DialogueRunner that the user has selected an option
        private void SelectedOption(int obj)
        {
            this.dialogue.SetSelectedOption(obj);
            ContinueDialogue();
        }

        /// Destroy the variable store and start the dialogue again
        public void ResetDialogue ()
        {
            variableStorage.ResetToDefaults ();
            StartDialogue ();
        }

        /// Start the dialogue from the start node
        public void StartDialogue () {
            StartDialogue(startNode);
        }

        /// Start the dialogue from a given node
        public void StartDialogue (string startNode)
        {

            // Stop any processes that might be running already
            dialogueUI.StopAllCoroutines ();

            // Get it going
            RunDialogue (startNode);
        }

        private void ContinueDialogue()
        {
            wasCompleteCalled = true;
            this.dialogue.Continue();           
        }

        void RunDialogue (string startNode = "Start")
        {
            // Mark that we're in conversation.
            isDialogueRunning = true;

            // Signal that we're starting up.
            this.dialogueUI.DialogueStarted();

            this.dialogue.SetNode(startNode);

            ContinueDialogue();
            
            
        }

        /// Clear the dialogue system
        public void Clear() {

            if (isDialogueRunning) {
                throw new System.InvalidOperationException("You cannot clear the dialogue system while a dialogue is running.");
            }

            dialogue.UnloadAll();
        }

        /// Stop the dialogue
        public void Stop() {
            isDialogueRunning = false;
            dialogue.Stop();
        }

        /// Test to see if a node name exists
        public bool NodeExists(string nodeName) {
            return dialogue.NodeExists(nodeName);
        }

        /// Return the current node name
        public string currentNodeName {
            get {
                return dialogue.currentNode;
            }
        }

        

        /// commands that can be automatically dispatched look like this:
        /// COMMANDNAME OBJECTNAME <param> <param> <param> ...
        /** We can dispatch this command if:
         * 1. it has at least 2 words
         * 2. the second word is the name of an object
         * 3. that object has components that have methods with the
         *    YarnCommand attribute that have the correct commandString set
         */
        public (bool methodFound, Dialogue.HandlerExecutionType executionType) DispatchCommandToGameObject(Command command) {

            var words = command.Text.Split(' ');

            // need 2 parameters in order to have both a command name
            // and the name of an object to find
            if (words.Length < 2)
            {
                return (false, Dialogue.HandlerExecutionType.ContinueExecution);                
            }

            var commandName = words[0];

            var objectName = words[1];

            var sceneObject = GameObject.Find(objectName);

            // If we can't find an object, we can't dispatch a command
            if (sceneObject == null)
            {
                return (false, Dialogue.HandlerExecutionType.ContinueExecution);                
            }

            int numberOfMethodsFound = 0;
            List<string[]> errorValues = new List<string[]>();

            List<string> parameters;

            if (words.Length > 2) {
                parameters = new List<string>(words);
                parameters.RemoveRange(0, 2);
            } else {
                parameters = new List<string>();
            }

            var startedCoroutine = false;

            // Find every MonoBehaviour (or subclass) on the object
            foreach (var component in sceneObject.GetComponents<MonoBehaviour>()) {
                var type = component.GetType();

                // Find every method in this component
                foreach (var method in type.GetMethods()) {

                    // Find the YarnCommand attributes on this method
                    var attributes = (YarnCommandAttribute[]) method.GetCustomAttributes(typeof(YarnCommandAttribute), true);

                    // Find the YarnCommand whose commandString is equal to
                    // the command name
                    foreach (var attribute in attributes) {
                        if (attribute.commandString == commandName) {


                            var methodParameters = method.GetParameters();
                            bool paramsMatch = false;
                            // Check if this is a params array
                            if (methodParameters.Length == 1 && 
                                methodParameters[0].ParameterType.IsAssignableFrom(typeof(string[])))
                                {
                                    // Cool, we can send the command!

                                    // If this is a coroutine, start it,
                                    // and set a flag so that we know to
                                    // wait for it to finish
                                    string[][] paramWrapper = new string[1][];
                                    paramWrapper[0] = parameters.ToArray();
                                    if (method.ReturnType == typeof(IEnumerator))
                                    {
                                        StartCoroutine(DoYarnCommand(component, method, paramWrapper)); 
                                        startedCoroutine = true;
                                    }
                                    else
                                    {
                                        method.Invoke(component, paramWrapper);                                        

                                    }
                                    numberOfMethodsFound++;
                                    paramsMatch = true;

                            }
                            // Otherwise, verify that this method has the right number of parameters
                            else if (methodParameters.Length == parameters.Count)
                            {
                                paramsMatch = true;
                                foreach (var paramInfo in methodParameters)
                                {
                                    if (!paramInfo.ParameterType.IsAssignableFrom(typeof(string)))
                                    {
                                        Debug.LogErrorFormat(sceneObject, "Method \"{0}\" wants to respond to Yarn command \"{1}\", but not all of its parameters are strings!", method.Name, commandName);
                                        paramsMatch = false;
                                        break;
                                    }
                                }
                                if (paramsMatch)
                                {
                                    // Cool, we can send the command!
                                    
                                    // If this is a coroutine, start it,
                                    // and set a flag so that we know to
                                    // wait for it to finish
                                    if (method.ReturnType == typeof(IEnumerator))
                                    {
                                        StartCoroutine(DoYarnCommand(component, method, parameters.ToArray()));
                                        startedCoroutine = true;
                                    }
                                    else
                                    {
                                        method.Invoke(component, parameters.ToArray());
                                    }
                                    numberOfMethodsFound++;
                                }
                            }
                            //parameters are invalid, but name matches.
                            if (!paramsMatch)
                            {
                                //save this error in case a matching
                                //command is never found.
                                errorValues.Add(new string[] { method.Name, commandName, methodParameters.Length.ToString(), parameters.Count.ToString() });
                            }
                        }
                    }
                }
            }

            // Warn if we found multiple things that could respond to this
            // command.
            if (numberOfMethodsFound > 1) {
                Debug.LogWarningFormat(sceneObject, "The command \"{0}\" found {1} targets. " +
                    "You should only have one - check your scripts.", command, numberOfMethodsFound);
            } else if (numberOfMethodsFound == 0) {
                //list all of the near-miss methods only if a proper match
                //is not found, but correctly-named methods are.
                foreach (string[] errorVal in errorValues) {
                    Debug.LogErrorFormat(sceneObject, "Method \"{0}\" wants to respond to Yarn command \"{1}\", but it has a different number of parameters ({2}) to those provided ({3}), or is not a string array!", errorVal[0], errorVal[1], errorVal[2], errorVal[3]);
                }
            }

            var wasValidCommand = numberOfMethodsFound > 0;

            if (startedCoroutine) {
                // Signal to the Dialogue that execution should wait. 
                return (true, Dialogue.HandlerExecutionType.PauseExecution);
            } else {
                // This wasn't a coroutine, so no need to wait for it.
                return (true, Dialogue.HandlerExecutionType.ContinueExecution);                
            }
            
        }

        IEnumerator DoYarnCommand(MonoBehaviour component, System.Reflection.MethodInfo method, string[][] parameters) {
            // Wait for this command coroutine to complete
            yield return StartCoroutine((IEnumerator)method.Invoke(component, parameters));

            // And then continue running dialogue
            ContinueDialogue();
        }

        IEnumerator DoYarnCommand(MonoBehaviour component, System.Reflection.MethodInfo method, string[] parameters) {
            // Wait for this command coroutine to complete
            yield return StartCoroutine((IEnumerator)method.Invoke(component, parameters));

            // And then continue running dialogue
            ContinueDialogue();
        }

        // Expose the RegisterFunction methods from dialogue.library to Unity

        /// Registers a new function that returns a value, so that it can
        /// be called from Yarn scripts.
        public void RegisterFunction(string name, int parameterCount, ReturningFunction implementation) {
            dialogue.library.RegisterFunction(name, parameterCount, implementation);
        }

        /// Registers a new function that doesn't return a value, so that
        /// it can be called from Yarn scripts.
        public void RegisterFunction(string name, int parameterCount, Function implementation) {
            dialogue.library.RegisterFunction(name, parameterCount, implementation);
        }
        
    }

    /// them to Yarn.

    /** For example:
     *  [YarnCommand("dosomething")]
     *      void Foo() {
     *         do something!
     *      }
     */
    public class YarnCommandAttribute : System.Attribute
    {
        public string commandString { get; private set; }

        public YarnCommandAttribute(string commandString) {
            this.commandString = commandString;
        }
    }

    /// Scripts that can act as the UI for the conversation should subclass
    /// this
    public abstract class DialogueUIBehaviour : MonoBehaviour
    {
        /// A conversation has started.
        public virtual void DialogueStarted() {
            // Default implementation does nothing.            
        }

        /// Display a line.
        public abstract Dialogue.HandlerExecutionType RunLine(Yarn.Line line, IDictionary<string, string> strings, System.Action onLineComplete);

        /// Display the options, and call the optionChooser when done.
        public abstract void RunOptions (Yarn.OptionSet optionSet, 
                                        IDictionary<string, string> strings,
                                                System.Action<int> onOptionSelected);

        /// Perform some game-specific command.
        public abstract Dialogue.HandlerExecutionType RunCommand (Yarn.Command command, System.Action onCommandComplete);

        /// The node has ended.
        public virtual Dialogue.HandlerExecutionType NodeComplete(string nextNode, System.Action onComplete) {
            // Default implementation does nothing.  

            return Dialogue.HandlerExecutionType.ContinueExecution;             
        }

        /// The conversation has ended.
        public virtual void DialogueComplete () {
            // Default implementation does nothing.            
        }

        public abstract void VoiceoverStartedSuccessfully();
        public abstract void VoiceoverFinished();
    }

    /// Scripts that can act as a variable storage should subclass this
    public abstract class VariableStorageBehaviour : MonoBehaviour, Yarn.VariableStorage
    {
        /// Get a value
        public abstract Value GetValue(string variableName);

        public virtual void SetValue(string variableName, float floatValue)
        {
            Value value = new Yarn.Value(floatValue);
            this.SetValue(variableName, value);
        }
        public virtual void SetValue(string variableName, bool stringValue)
        {
            Value value = new Yarn.Value(stringValue);
            this.SetValue(variableName, value);
        }
        public virtual void SetValue(string variableName, string boolValue)
        {
            Value value = new Yarn.Value(boolValue);
            this.SetValue(variableName, value);
        }

        /// Set a value
        public abstract void SetValue(string variableName, Value value);

        /// Not implemented here
        public virtual void Clear ()
        {
            throw new System.NotImplementedException ();
        }

        public abstract void ResetToDefaults ();

    }

}<|MERGE_RESOLUTION|>--- conflicted
+++ resolved
@@ -102,7 +102,6 @@
         /// finished running
         [SerializeField] StringUnityEvent onNodeComplete;
 
-<<<<<<< HEAD
         /// <summary>
         /// Event sending a voiceover audio clip matching accociated with the currently run linetag,
         /// an action to call when voiceover playback started successfully and 
@@ -133,7 +132,6 @@
         [SerializeField] MiddlewareStringUnityEvent onLineStartAudioMiddleware;
 #pragma warning restore 0649
 
-=======
         // A flag used to note when we call into a blocking command
         // handler, but it calls its complete handler immediately -
         // _before_ the Dialogue is told to pause. This out-of-order
@@ -144,7 +142,6 @@
         // handler, then the Dialogue is not told to pause.
         private bool wasCompleteCalled = false;
         
->>>>>>> d384e861
         /// Our conversation engine
         /** Automatically created on first access
          */
@@ -446,7 +443,6 @@
             }
         }
 
-<<<<<<< HEAD
         public void AddVoiceOvers(LinetagToLanguage[] lineToLanguage) {
             foreach (var line in lineToLanguage) {
                 foreach (var language in line.languageToAudioclip) {
@@ -454,11 +450,10 @@
                         voiceOvers.Add(line.linetag, language.audioClip);
                     }
                 }
-=======
+
         public void AddStringTable(IDictionary<string, Yarn.StringInfo> stringTable) {
             foreach (var line in stringTable) {
                 strings.Add(line.Key, line.Value.text);
->>>>>>> d384e861
             }
         }
 
