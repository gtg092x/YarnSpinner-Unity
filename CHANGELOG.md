--- conflicted
+++ resolved
@@ -5,21 +5,26 @@
 The format is based on [Keep a Changelog](https://keepachangelog.com/en/1.0.0/).
 
 ## [Unreleased]
-
-### Added
-
-<<<<<<< HEAD
+  
+### Added
+
 - Updated voiceover and translation credits for the Intro sample scene.
-=======
-### Changed
-
-### Removed
+- Added shadow line support to BuiltInLineProvider.
+
+### Changed
+
+### Removed
+
+- Remove certain items that were previously marked as obsolete:
+  - Obsolete method `DialogueRunner.ResetDialogue`
+  - Obsolete property `YarnFunctionAttribute.FunctionName`
+  - Obsolete property `YarnCommandAttribute.CommandString`
+  - Obsolete method `YarnProject.GetProgram`
 
 ## [2.4.2] 2024-02-24
 
 ### Added
 
->>>>>>> abe45d82
 - Added a Unity Project scoped settings that allows you to override some of the default behaviours of Yarn Spinner.
   - Yarn Spinner settings are saved to the path `ProjectSettings\Packages\dev.yarnspinner\YarnSpinnerProjectSettings.json`.
   - The settings be changed in the Project Settings window, by choosing `Edit -> Project Settings -> Yarn Spinner`.
@@ -36,7 +41,6 @@
   - This can be configured to work on button or key release or press. By default, the component works on release.
 - `LineView` now will add in line breaks when it encounters a self closing `[br /]` marker.
 - Yarn attributed Functions and Commands can now use constant values in addition to literals for their name.
-- Added shadow line support to BuiltInLineProvider.
 
 ### Changed
 
@@ -55,9 +59,6 @@
 - Auto-advancing `LineView`s will no longer attempt to advance dialogue that has been stopped.
 - Actions Registration now dumps generated code into the same temporary folder the logs live in
 - `ActionsGenerator` will now generate C# warnings for incorrectly named methods that are attributed as `YarnFunction` or `YarnCommand`.
-- The `LineProviderBase.GetLocalizedLineAsync` method now receives a parameter of type `IMarkupParser`, which it should use to parse any markup before returning its finalised localised line.
-  - Previously, markup parsing was done in the `DialogueRunner` class, which meant that preparing a ready-to-use `LocalizedLine` object could only be done inside Yarn Spinner's internal systems. With this change, `LocalizedLine` preparation can now be done independently of other Yarn Spinner systems.
-  - Line Providers now return `LocalizedLine.InvalidLine` if they are unable to produce a valid line, rather than null.
 - Fixed a bug where `AudioLineProvider` didn't allow runtime changing of the text locale.
 - Fixed a bug where the Unity Localisation strings tables would have duplicate lines after tagging all lines in a project.
 
@@ -168,7 +169,6 @@
   - This solves an uncommon but *very* hard to debug error!
 - `YarnProjectImporterEditor.CreateUpgradeUI` is now private.
 - The Yarn Project editor 'upgrade' help link now correctly links to the upgrade page on the docs.
-- When using Unity Localization, line metadata is now stored on the shared entry for a line ID, rather than only on the base language's entry. (This caused an issue where, if the game was not running in the base language, line metadata would not be available.)
 
 ### Removed
 
