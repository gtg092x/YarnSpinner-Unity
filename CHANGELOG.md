--- conflicted
+++ resolved
@@ -6,16 +6,15 @@
 
 ## [Unreleased]
 
-<<<<<<< HEAD
-### Changed
+### Changed
+
 - Fixed interrupt token handling in `VoiceOverView` that would cause it to permanently stop a Dialogue Runner's ability to progress through dialogue lines.
-=======
+
 ## [2.2.1] 2022-06-14
 
 ### Changed
 
 - Fixed an issue where Yarn projects that made use of the `visited` or `visit_count` functions could produce errors when re-importing the project.
->>>>>>> 057f8d03
 
 ## [2.2.0] 2022-04-08
 
