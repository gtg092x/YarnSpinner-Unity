--- conflicted
+++ resolved
@@ -33,14 +33,12 @@
 
 ### Changed
 
-<<<<<<< HEAD
 - Added code to invalidate the Program cache on awake for Yarn Projects properly. This means your Yarn Projects will be correctly compiled and referenced in the editor.
 
 ### Removed
-=======
+
 - Dialogue Runner will now report an error and stop early if you tell it to start running a node that isn't in the provided Yarn Project.
 - Dialogue Runner's 'On Dialogue Complete' event will now fire when you stop it via by calling the `Stop()` method.
->>>>>>> 462c7357
 
 ## [2.3.0-beta1] 2023-03-06
 
