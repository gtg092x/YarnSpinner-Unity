# Changelog

All notable changes to this project will be documented in this file.

The format is based on [Keep a Changelog](https://keepachangelog.com/en/1.0.0/).

## [Unreleased]

### Added

- A new sample (Shot Reverse Shot) showing how you can use Cinemachine virtual cameras and custom dialogue views to make a shot reverse shot scene in your game.
- Two new basic save methods on `DialogueRunner` that use the persistent data storage location as their save location
  - these methods `SaveStateToPersistentStorage` and `LoadStateFromPersistentStorage` are intended to replace the older `PlayerPref` based system for basic saves
  - for more complex games we are still assuming you will need to craft your own bespoke save system.
- A new sample (User Input and Yarn) showing how you can use blocking commands and TMP Input fields to get input into Yarn variables.
- A new method (`ClearLoadedAssets`) to unload all cached assets from the `UnityLocalisedLineProvider`
  - this is a dangerous method, use wisely.
- Projects can now provide a list of line IDs within a node using `GetLineIDsForNodes`
  - this is intended to be used to precache multiple nodes worth of assets but might also be useful for debugging during development.

### Changed

- Fixed a bug where `YarnNode` attributes would not display correctly in the Inspector when its property path is longer than 1.
- Fixed a bug in the action registration source code generator that caused it to crash on certain files, which resulted in some commands not being registered at runtime.
- Replaced the call to `Yarn.Compiler.Utility.AddTagsToLines` with `Yarn.Compiler.Utility.TagLines`
- Fixed incorrect order of generic parameter names for `AddFunction` methods, usage is unchanged.
- Fixed incorrect handling of line IDs inside the Unity Localised Line Provider preventing voice assets being loaded.
- Fixed a crash where declaration statements without a value (`<<declare $var>>`) would crash the importer, leading to weird bugs.
- Yarn Functions and Commands can now have up to 10 parameters if you need them.
- The hard dependancy on Text Mesh Pro is now a soft one, for most projects this change won't be noticed.
- Deprecated `SaveStateToPlayerPrefs` and `LoadStateFromPlayerPrefs`
  - Please use `SaveStateToPersistentStorage` and `LoadStateFromPersistentStorage` instead.
- Dialogue Runner will now better wait for line providers to be ready before requesting lines
  - This does have the potential issue of long load times for some larger nodes, in those cases we suggest you preload more lines using `GetLineIDsForNodes` on `YarnProject`
- `UnityLocalisedLineProvider` can now have it's default setting of removing unused assets disabled, this is useful when caching multiple nodes worth of assets
- Add Assets to Asset Table Collection Wizard now correctly prepends `line:` to the key to match the documented behaviour.
- `OptionsListView` now deactivates child options when they are not needed instead of just making them transparent.
<<<<<<< HEAD
- Fixed an issue with `AudioLineProvider` that would prevent audio assets being loaded 
- Fixed an issue with the Project editor that prevented audio assets loading when using Addressables.
=======
- When using Unity Localization, line metadata is now stored on the shared entry for a line ID, rather than only on the base language's entry. (This caused an issue where, if the game was not running in the base language, line metadata would not be available.)
>>>>>>> 4a12e7af

### Removed

- The Actions class will no longer log every single time a command is registered.
- Removed `YarnLinesAsCanvasText` class and associated elements, this didn't did anything and was using an approach that is no longer advisable.
- The `MainMenu` sample is now gone, this code was not in the package and didn't work so it is unlikely anyone will notice this has been removed.
- Deprecated code inside `YarnProjectImporterEditor`

## [2.3.1] 2023-07-07

### Added

- Added the ability to add, modify, and delete source file patterns for Yarn projects in the Inspector.

### Changed

- Calling `Stop` on the Dialogue Runner will now also dismiss the LineView, OptionListView, and VoiceOverView.

## [2.3.0-beta2] 2023-05-17

### Added

- The `YarnScriptTemplate.txt` now has a newline at the end of the file.
- The `.yarnproject` importer has been updated to use new JSON-formatted Yarn Projects.
  - JSON-formatted Yarn Projects replace the previous format, which stored all import data in Unity's `.meta` files.
  - JSON-formatted Yarn Projects allow a single Yarn script to be used in multiple Yarn Projects, and also allow the Yarn Spinner compiler to support upcoming new features.
  - Yarn scripts no longer need to be manually associated with a Yarn Project. If they are in the same folder, or a subfolder, of the Yarn Project, they will be included.
  - When you update to 2.3.0-beta2, all Yarn scripts and Yarn Projects will be re-imported.
    - **You will receive import errors on your existing Yarn Projects**, telling you that your Yarn Project needs to be upgraded. To do this, follow the message's instructions: select the project, and click Upgrade Yarn Project in the Inspector.
    - After upgrading your projects, **you will need to set up your localisations again** by adding them in the Yarn Project's inspector and dragging in your strings file and asset file.
    - If your project uses any Yarn files that are not in the same folder, or subfolder, of the Yarn Project, **you will need to move the Yarn files** to the folder.
    - Your Yarn scripts, strings files, and localised assets will not be modified, and you won't need to change any objects in your scenes or prefabs. The only thing that will be changed is the Yarn Project file.

- The Unity Localization integration is now available when the Localization package is installed.
  - Prior to this change, the `YARN_USE_EXPERIMENTAL_FEATURES` scripting definition symbol needed to be added to the Player settings.
- You can now add a Dialogue System prefab to your scene by opening the GameObject menu and choosing Yarn Spinner -> Dialogue Runner.
- Added 'On Dialogue Start' event to Dialogue Runner. This event is called when the dialogue starts running. (@nrvllrgrs)

### Changed
- TextMeshPro dependency is now optional. Example dialogue views will not function properly without TMP. As of 2023.2.0a14 TMP has been merged into UGUI.

- Added code to invalidate the Program cache on awake for Yarn Projects properly. This means your Yarn Projects will be correctly compiled and referenced in the editor.
- Dialogue Runner will now report an error and stop early if you tell it to start running a node that isn't in the provided Yarn Project.
- Dialogue Runner's 'On Dialogue Complete' event will now fire when you stop it via by calling the `Stop()` method.

### Removed


## [2.3.0-beta1] 2023-03-06

### Added

- Methods tagged with the `YarnCommand` and `YarnFunction` attribute are now discovered at compile time, rather than at run-time. This makes game start-up significantly faster.
  - Yarn Spinner for Unity will search your source code for methods with the `YarnCommand` and `YarnFunction` attributes, and generate source code that registers these methods when the game starts up, or when you enter Play Mode in the editor.
  
    This is a change from previous versions of Yarn Spinner for Unity, which searched for commands and functions at run-time, which had performance and compatibility implications on certain platforms (notably, consoles).
    
    This search is done automatically in Unity 2021.2 and later. In earlier versions of Unity, you will need to manually tell Yarn Spinner for Unity to check your code, by opening the Window menu and choosing Yarn Spinner -> Update Yarn Commands.
- In Unity 2021.2 and later, you can now see which commands have been registered using `YarnCommand` by opening the Window menu and choosing Yarn Spinner -> Commands...
- `DialogueReference` objects can now be implicitly converted to `string`s.
- The `YarnNode` attribute can be attached to a `string` property to turn it into a drop-down menu for choosing nodes in a Yarn Project.
  ```csharp
   // A reference to a Yarn Project
  public YarnProject project;

  // A node in 'project'
  [YarnNode(nameof(project))]
  public string node1;

  // Another node in 'project'
  [YarnNode(nameof(project))]
  public string node2;
  ```

- The `YarnProject.GetHeaders` method has been added, which fetches all headers for a node.
- The `YarnProject.InitialValues` property has been added, which fetches a dictionary containing the initial values for every variable in the project.

### Changed

- Fixed a compile error in the Minimal Viable Dialogue System sample in Unity 2019.

## [2.2.4] 2023-01-27

### Changed

- Number pluralisation rules have been updated. The rules have now use CLDR version 42.0 (previously, 36.1)
- Fixed an issue where pluralisation markup (i.e. the `plural` and `ordinal` tags) would not work correctly with country-specific locales (for example "en-AU").

## [2.2.3] 2022-11-14

### Changed

- Dependency DLLs are now aliased to prevent compilation errors with Burst.
  - In v2.2.2, Yarn Spinner's dependency DLLs were renamed to have the prefix `Yarn.` to prevent errors when two DLLs of the same name (e.g. `Google.Protobuf.dll`) are present in the same project. 
  - This fix solved the edit-time problem, but introduced a new error when the project used Unity's Burst compiler, which looks for DLL files based on their assembly name.
  - When compiling with Burst, Unity looks for the DLL file based on the name of the assembly, so when it goes searching for (for example) `Google.Protobuf`, it will _only_ look for the file `Google.Protobuf.dll`, and not the renamed file.
  - With this change, the `update_dlls.yml` build script, which pulls in the latest version of Yarn Spinner and its dependencies, now uses the [dotnet-assembly-alias](https://github.com/getsentry/dotnet-assembly-alias/) tool to rename the DLLs _and_ their assembly names.

## [2.2.2] 2022-10-31

### Added

- The `DialogueReference` class, which stores a reference to a named node in a given project (and shows a warning in the Inspector if the reference can't be found) has been added. Thanks to [@sttz](https://github.com/sttz) for the [contribution](https://github.com/YarnSpinnerTool/YarnSpinner-Unity/pull/189)! 
- Initial work on support for the Unity Localization system has been added.
  - These features are currently behind a feature flag. They are not yet considered ready for production use, and we aren't offering support for it yet.
  - To access them, add the scripting define symbol `YARN_ENABLE_EXPERIMENTAL_FEATURES`. You should only do this if you know what this involves.
  - Yarn Project importer now has initial support for Unity's Localization system.
  - A new localised line provider subclass, `UnityLocalisedLineProvider.cs` has been added.

### Changed

- Fixed interrupt token handling in `VoiceOverView` that would cause it to permanently stop a Dialogue Runner's ability to progress through dialogue lines.
- Fixed an issue where lines and options that contain invalid markup would cause an exception to be thrown, breaking dialogue. A warning message is now logged instead, and the original text of the line (with any invalid markup present) is delivered.
- Fixed a compiler error that made Yarn Spinner fail to compile on Unity 2020.1.
- The `AddCommandHandler(string name, Delegate handler)` and `AddFunction(string name, Delegate handler)` methods on `DialogueRunner` are now `public`.
  - These methods allow you to register a `Delegate` object as a command or function. 
    > **Note:**
    > We recommand that you use the pre-existing `AddCommandHandler` and `AddFunction` methods that take `System.Action` or `System.Func` parameters unless you have a very specific reason for using this, as the pre-existing methods allow the compiler to do type-checking on your command and function implementations.
- Fixed an issue that would cause compilation errors if a Unity project using Yarn Spinner also used a DLL with the same name as one of Yarn Spinner's dependencies (for example Google Protocol Buffers).
  - The dependency DLLs that come with Yarn Spinner (for example, `Antlr.Runtime`, `Google.Probuf`, and others) have been renamed to have the prefix `Yarn.`, and the assembly definition files for Yarn Spinner have been updated to use the renamed files. 
  - Huge thanks to [@Sygan](https://github.com/Sygan) for finding and describing [the fix for this problem](https://github.com/YarnSpinnerTool/YarnSpinner-Unity/issues/15#issuecomment-1036162152)!
- The `YarnProject.GetProgram()` method has been replaced with a property, `Program`.
  - `GetProgram()` still exists, but has been marked as obsolete and will be removed in a future release of Yarn Spinner.
  - `YarnSpinner.Program` has better performance, because it caches the result of de-serializing the compiled Yarn Program.

## [2.2.1] 2022-06-14

### Changed

- Fixed an issue where Yarn projects that made use of the `visited` or `visit_count` functions could produce errors when re-importing the project.

## [2.2.0] 2022-04-08

### Added

- A simple, built-in system for saving and loading Yarn variables to the built-in PlayerPrefs object has been added.
  - Call `DialogueRunner.SaveStateToPlayerPrefs` to save all variables to the `PlayerPrefs` system, and `DialogueRunner.LoadStateFromPlayerPrefs` to load from `PlayerPrefs` into the variable storage.
  - These methods do not write to file (except via `PlayerPrefs`, which handles disk writing on its own), and only work with variables (and not information like which line is currently being run.)
- Metadata for each line is exposed through a Yarn Project. Metadata generally comes as hashtags similar to `#line`. They can be used to define line-specific behavior (no particular behavior is supported by default, each user will need to define their own).
- When exporting Strings files, a Yarn Project will also export another CSV file with the line metadata (for each line with metadata).
- `LocalizedLine`s now contain a field for any metadata associated with the line.
- `YarnFunction` tagged methods now appear in the inspector window for the project, letting you view their basic info.

### Changed

- `YarnPreventPlayMode` no longer uses `WeakReference` pointing to `Unity.Object` (this is unsupported by Unity).
- `ActionManager` no longer logs every single command that it registers. (#165)
- Line view should no longer have unusual interactions around enabling and disabling different effects (#161 and #153).
- Improved the type inference system around the use of functions.
- Fixed exception when viewing a Yarn Project in the inspector that contains no declarations, in Unity 2021.2 and earlier (#168)

This has two pieces, the first is in YarnSpinner Core and adds in support for partial backwards type inference.
This means in many situations where either the l-value or r-value of an expression is known that can be used to provide a type to the other side of the equation.
Additionally now functions tagged with the `YarnFunction` attribute are sent along to the compiler so that they can be used to inform values.
The upside of this is in situations like `<<set $cats = get_cats()>>` if either `$cats` is declared or `get_cats` is tagged as a `YarnFunction` there won't be an error anymore.

### Removed

- The `SerializeAllVariablesToJSON` and `DeserializeAllVariablesFromJSON` methods have been removed.
  - If you need a simple way to save all variables, use `DialogueRunner.SaveStateToPlayerPrefs` and `DialogueRunner.LoadStateFromPlayerPrefs` instead, which save directly to Unity's PlayerPrefs system and don't require reading or writing files.
  - If your saving or loading needs are more complex, use the `VariableStorageBehaviour` class's `GetAllVariables()` and `SetAllVariables()` methods to get and set the value of all values at once, and handle the serialization and deserialization the way your game needs it.

## [2.1.0] 2022-02-17

### Dialogue View API Update

The API for creating new Dialogue Views has been updated.

> **Background:** Dialogue Views are objects that receive lines and options from the Dialogue Runner, present them to the player, receive option selections, and signal when the user should see the next piece of content. They're subclasses of the [`DialogueViewBase`](https://docs.yarnspinner.dev/api/csharp/yarn.unity/yarn.unity.dialogueviewbase) class. All of our built-in Dialogue Views, such as [`LineView`](https://docs.yarnspinner.dev/api/csharp/yarn.unity/yarn.unity.lineview) and [`OptionsListView`](https://docs.yarnspinner.dev/api/csharp/yarn.unity/yarn.unity.optionslistview), are examples of this.

Previously, line objects stored information about their current state, and as Dialogue Views reported that they had finished presenting or dismissing their line, all views would receive a signal that the line's state had changed, and respond to those changes by changing the way that the line was presented (such as by dismissing it when the line's state became 'Dismissed').  This meant that every Dialogue View class needed to implement fairly complex logic to handle these changes in state.

In this release, 'line state' is no longer a concept that Dialogue Views need to keep track of. Instead, Dialogue Views that present lines simply need to implement three methods:

- [`RunLine`](https://docs.yarnspinner.dev/api/csharp/yarn.unity/yarn.unity.dialogueviewbase/yarn.unity.dialogueviewbase.runline) is called when the Dialogue Runner wants to show a line to the player. It receives a line, as well as a completion handler to call when the line view has finished delivering the contents line.
- [`InterruptLine`](https://docs.yarnspinner.dev/api/csharp/yarn.unity/yarn.unity.dialogueviewbase/yarn.unity.dialogueviewbase.interruptline) is called when the Dialogue Runner wants all Dialogue Views to finish presenting their lines as fast as possible. It receives the line that's currently being presented, as well as a new completion handler to call when the presentation is finished (which this method should try and call as quickly as it can.)
- [`DismissLine`](https://docs.yarnspinner.dev/api/csharp/yarn.unity/yarn.unity.dialogueviewbase/yarn.unity.dialogueviewbase.dismissline) is called when all Dialogue Views have finished delivering their line (whether it was interrupted, or whether it completed normally). It receives a completion handler to call when the dismissal is complete.

The updated flow is this:

1. While running a Yarn script, the Dialogue Runner encounters a line of dialogue to show to the user.
2. It calls [`RunLine`](https://docs.yarnspinner.dev/api/csharp/yarn.unity/yarn.unity.dialogueviewbase/yarn.unity.dialogueviewbase.runline) on all Dialogue Views, and waits for all of them to call their completion handler to indicate that they're done presenting the line.
  * At any point, a Dialogue View can call a method that requests that the current line be interrupted. When this happens, the Dialogue Runner calls [`InterruptLine`](https://docs.yarnspinner.dev/api/csharp/yarn.unity/yarn.unity.dialogueviewbase/yarn.unity.dialogueviewbase.interruptline) on the Dialogue Views, and waits for them to call the new completion handler to indicate that they've finished presenting the line.
3. Once all Dialogue Views have reported that they're done, the Dialogue Runner calls [`DismissLine`](https://docs.yarnspinner.dev/api/csharp/yarn.unity/yarn.unity.dialogueviewbase/yarn.unity.dialogueviewbase.dismissline) on all Dialogue Views, and waits for them to call the completion handler to indicate that they're done dismissing the line.
4. The Dialogue Runner then moves on to the next piece of content.

This new flow significantly simplifies the amount of information that a Dialogue View needs to keep track of, as well as the amount of logic that a Dialogue View needs to have to manage this information.

Instead, it's a simpler model of: "when you're told to run a line, run it, and tell us when you're done. When you're told to interrupt the line, finish running it ASAP and tell us when you're done. Finally, when you're told to dismiss your line, do it and let us know when you're done."

We've also moved the user input handling code out of the built-in [`LineView`](https://docs.yarnspinner.dev/api/csharp/yarn.unity/yarn.unity.lineview) class, and into a new class called [`DialogueAdvanceInput`](https://docs.yarnspinner.dev/api/csharp/yarn.unity/yarn.unity.dialogueadvanceinput). This class lets you use either of the Unity Input systems to signal to a DialogueView that the user wants to advance the dialogue; by moving it out of our built-in view, it's a little easier for Dialogue View writers, who may not want to have to deal with input.

This hopefully alleviates some of the pain points in issues relating to how Dialogue Views work, like [issue #95](https://github.com/YarnSpinnerTool/YarnSpinner-Unity/issues/95).

There are no changes to how options are handled in this new API.

### Jump to Expressions

- The `<<jump>>` statement can now take an expression.

```yarn
<<set $myDestination = "Home">>
<<jump {$myDestination}>>
```

- Previously, the `jump` statement required the name of a node. With this change, it can now also take an expression that resolves to the name of a node.
- Jump expressions may be a constant string, a variable, a function call, or any other type of expression.
- These expressions must be wrapped in curly braces (`{` `}`), and must produce a string.

### Added

- Added a new component, `DialogueAdvanceInput`, which responds to user input and tells a Dialogue View to advance.
- Added `DialogueViewBase.RunLine` method.
- Added `DialogueViewBase.InterruptLine` method.
- Added `DialogueViewBase.DismissLine` method.

### Changed

- Updated to Yarn Spinner Core 2.1.0.
- Updated `DialogueRunner` to support a new, simpler API for Dialogue Views; lines no longer have a state for the Dialogue Views to respond to changes to, and instead only receive method calls that tell them what to do next.
- Fixed a bug where changing a Yarn script asset in during Play Mode would cause the string table to become empty until the next import (#154)
- Fixed a bug where Yarn functions outside the default assembly would fail to be loaded.

### Removed

- Removed `LineStatus` enum.
- Removed `DialogueViewBase.OnLineStatusChanged` method.
- Removed `DialogueViewBase.ReadyForNextLine` method.
- Removed `VoiceOverPlaybackFmod` class. (This view was largely unmaintained, and we feel that it's best for end users to customise their FMOD integration to suit their own needs.)
- Renamed `VoiceOverPlaybackUnity` to `VoiceOverView`.

## [2.0.2] 2022-01-08

### Added

- You can now specify which assemblies you want Yarn Spinner to search for `YarnCommand` and `YarnFunction` methods in.
  - By default, Yarn Spinner will search in your game's code, as well as every assembly definition in your code and your packages.
  - You can choose to make Yarn Spinner only look in specific assembly definitions, which reduces the amount of time needed to search for commands and functions.
  - To control how Yarn Spinner searches for commands and actions, turn off "Search All Assemblies" in the Inspector for a Yarn Project.
- Added a Spanish translation to the Intro sample.

### Changed

- ActionManager now only searches for commands and actions in assemblies that Yarn Projects specify. This significantly reduces startup time and memory usage.
- Improved error messages when calling methods defined via the `YarnCommand` attribute where the specified object can't be found.

## [2.0.1] 2021-12-23

### Added

- The v1 to v2 language upgrader now renames node names that have a period (`.`) in their names to use underscores (`_`) instead. Jumps and options are also updated to use these new names.

### Changed

- Fixed a crash in the compiler when producing an error message about an undeclared function.
- Fixed an error when a constant float value (such as in a `<<declare>>` statement) was parsed and the user's current locale doesn't use a period (`.`) as the decimal separator.

## [2.0.0-rc1] 2021-12-13

### Added

- Command parameters can now be grouped with double quotes. eg. `<<add-recipe "Banana Sensations">` and `<<move "My Game Object" LocationName>>` (@andiCR)

- You can now add dialogue views to dialogue runner at any time.

- The inspector for Yarn scripts now allows you to change the Project that the script belongs to. (@radiatoryang)

- Yarn script compile errors will prevent play mode.

- Default functions have been added for convenience.
  - `float random()` - returns a number between 0 and 1, inclusive (proxies Unity's default prng)
  - `float random_range(float, float)` - returns a number in a given range, inclusive (proxies Unity's default prng)
  - `int dice(int)` - returns an integer in a given range, like a dice (proxies Unity's default prng)
    - For example, `dice(6) + dice(6)` to simulate two dice, or `dice(20)` for a D20 roll.
  - `int round(float)` - rounds a number using away-from-zero rounding
  - `float round_places(float, int)` - rounds a number to n digits using away-from-zero rounding
  - `int floor(float)` - floors a number (towards negative infinity)
  - `int ceil(float)` - ceilings a number (towards positive infinity)
  - `int int(float)` - truncates the number (towards zero)
  - `int inc(float | int)` - increments to the next integer
  - `int dec(float | int)` - decrements to the previous integer
  - `int decimal(float)` - gets the decimal portion of the float

- The `YarnFunction` attribute has been added.
  - Simply add it to a static function, eg

    ```cs
    [YarnFunction] // registers function under "example"
    public static int example(int param) {
      return param + 1;
    }

    [YarnFunction("custom_name")] // registers function under "custom_name"
    public static int example2(int param) {
      return param * param;
    }
    ```

- The `YarnCommand` attribute has been improved and made more robust for most use cases.
  - You can now leave the name blank to use the method name as the registration name.

    ```cs
    [YarnCommand] // like in previous example with YarnFunction.
    void example(int steps) {
      for (int i = 0; i < steps; i++) { ... }
    }

    [YarnCommand("custom_name")] // you can still provide a custom name if you want
    void example2(int steps) {
      for (int i = steps - 1; i >= 0; i--) { ... }
    }
    ```

  - It now recognizes static functions and does not attempt to use the first parameter as an instance variable anymore.

    ```cs
    [YarnCommand] // use like so: <<example>>
    static void example() => ...;

    [YarnCommand] // still as before: <<example2 objectName>>
    void example2() => ...;
    ```

  - You can also define custom getters for better performance.

    ```cs
    [YarnStateInjector(nameof(GetBehavior))] // if this is null, the previous behavior of using GameObject.Find will still be available
    class CustomBehavior : MonoBehaviour {
      static CustomBehavior GetBehavior(string name) {
        // e.g., it may only exist under a certain transform, or you have a custom cache...
        // or it's built from a ScriptableObject...
        return ...;
      }

      [YarnCommand] // the "this" will be as returned from GetBehavior
      void example() => Debug.Log(this);

      // special variation on getting behavior
      static CustomBehavior GetBehaviorSpecial(string name) => ...;

      [YarnCommand(Injector = nameof(GetBehaviorSpecial))]
      void example_special() => Debug.Log(this);
    }
    ```

  - You can also define custom getters for Component parameters in the same vein.

    ```cs
    class CustomBehavior : MonoBehaviour {
      static Animator GetAnimator(string name) => ...;

      [YarnCommand]
      void example([YarnParameter(nameof(GetAnimator))] Animator animator) => Debug.Log(animator);
    }
    ```

  - You should continue to use manual registration if you want to make an instance function (ie where the ["target"](https://docs.microsoft.com/en-us/dotnet/api/system.delegate.target?view=netstandard-2.0) is defined) static.

- Sample scenes now have a render pipeline detector gameobject that will warn when the sample scene materials won't look correct in the current render pipeline.

- Variables declared inside Yarn scripts will now have the default values set into the variable storage.

### Changed

- Updated to support new error handling in Yarn Spinner.
  - Yarn Spinner longer reports errors by throwing an exception, and instead provides a collection of diagnostic messages in the compiler result. In Unity, Yarn Spinner will now show _all_ error messages that the compiler may produce.

- The console will no longer report an error indicating that a command is "already defined" when a subclass of a MonoBehaviour that has `YarnCommand` methods exists.

- `LocalizedLine.Text`'s setter is now public, not internal.

- `DialogueRunner` will now throw an exception if a dialogue view attempts to select an
  option on the same frame that options are run.

- `DialogueRunner.VariableStorage` can now be modified at runtime.

- Calling `DialogueRunner.StartDialogue` when the dialogue runner is already running will now result in an error being logged.

- Line Views will now only enable and disable action references if the line view is also configured to use said action.

- Yarn Project importer will now save variable declaration metadata on the first time

### Removed

- Support for Unity 2018 LTS has been dropped, and 2019 LTS (currently 2019.4.32f1) will be the minimum supported version. The support scheme for Yarn Spinner will be clarified in the [CONTRIBUTING](./CONTRIBUTING.md) docs. If you still require support for 2018, please join our [Discord](https://discord.gg/yarnspinner)!

## [2.0.0-beta5] 2021-08-17

### Added

* `InMemoryVariableStorage` now throws an exception if you attempt to get or set a variable whose name doesn't start with `$`.
* `LineView` now has an onCharacterTyped event that triggers for each character typed in the typewriter effect.

### Changed

* `OptionsListView` no longer throws a `NullPointerException` when the dialogue starts with options (instead of a line.)
* When creating a new Yarn Project file from the Assets -> Create menu, the correct icon is now used.
* Updated to use the new type system in Yarn Spinner 2.0-beta5.

### Removed

* Yarn Programs: The 'Convert Implicit Declarations' button has been temporarily removed, due to a required compatibility change related to the new type system. It will be restored before final 2.0 release.

## [2.0.0-beta4] 2021-04-01

Yarn Spinner 2.0 Beta 4 is a hotfix release for Yarn Spinner 2.0 Beta 3.

### Changed

- Fixed an issue that caused Yarn Spinner to not compile on Unity 2018 or Unity 2019.

## [2.0.0-beta3] 2021-03-27

### Added

- The dialogue runner can now be configured to log less to the console, reducing the amount of noise it generates there. (@radiatoryang)
- Warning messages and errors now appear to help users diagnose two common problems: (1) not adding a Command properly, (2) can't find a localization entry for a line (either because of broken line tag or bad connection to Localization Database) (@radiatoryang)
- Made options that have a line condition able to be presented to the player, but made unavailable.
- This change was made in order to allow games to conditionally present, but disallow, options that the player can't choose. For example, consider the following script:

```
TD-110: Let me see your identification.
-> Of course... um totally not General Kenobi and the son of Darth Vader.
    Luke: Wait, what?!
    TD-110: Promotion Time!
-> You don't need to see his identification. <<if $learnt_mind_trick is true>>
    TD-110: We don't need to see his identification.
```

- If the variable `$learnt_mind_trick` is false, a game may want to show the option but not allow the player to select it (i.e., show that this option could have been chosen if they'd learned how to do a mind trick.)
- In previous versions of Yarn Spinner, if a line condition failed, the entire option was not delivered to the game. With this change, all options are delivered, and the `OptionSet.Option.IsAvailable` variable contains `false` if the condition was not met, and `true` if it was (or was not present.)
- The `DialogueUI` component now has a "showUnavailableOptions" option that controls the display behaviour of unavailable options. If it's true, then unavailable options are presented, but not selectable; if it's false, then unavailable options are not presented at all (i.e. same as Yarn Spinner 1.0.)
- Audio for lines in a `Localization` object can now be previewed in the editor. (@radiatoryang)
- Lines can be added to a `Localization` object at runtime. They're only stored in memory, and are discarded when gameplay ends.
- Commands that take a boolean parameter now support specifying that parameter by its name, rather than requiring the string `true`.
- For example, if you have a command like this:

```csharp
  [YarnCommand("walk")]
  void WalkToPoint(string destinationName, bool wait = false) {
    // ...
  }
```

Previously, you'd need to use this in your Yarn scripts:

```
<<walk MyObject MyDestination true>>
```

With this change, you can instead say this:

```
<<walk MyObject MyDestination wait>>
```

- New icons for Yarn Spinner assets have been added.
- New dialogue views, `LineView` and `OptionListView`, have been added. These are intended to replace the previous `DialogueUI`, make use of TextMeshPro for text display, and allow for easier customisation through prefabs.
- `DialogueRunner`s will now automatically create and use an `InMemoryVariableStorage` object if one isn't provided.
- The Inspector for `DialogueRunner` has been updated, and is now easier to use.

### Changed

- Certain private methods in `DialogueUI` have changed to protected, making it easier to subclass (@radiatoryang)
- Fixed an issue where option buttons from previous option prompts could re-appear in later prompts (@radiatoryang)
- Fixed an issue where dialogue views that are not enabled were still being waited for (@radiatoryang)
- Upgrader tool now creates new files on disk, where needed (for example, .yarnproject files)
- `YarnProgram`, the asset that stores references to individual .yarn files for compilation, has been renamed to `YarnProject`. Because this change makes Unity forget any existing references to "YarnProgram" assets, **when upgrading to this version, you must set the Yarn Project field in your Dialogue Runners again.**
- `Localization`, the asset that mapped line IDs to localized data, is now automatically generated for you by the `YarnProject`.
  - You don't create them yourselves, and you no longer need to manually refresh them.
  - The `YarnProject` always creates at least one localization: the "Base" localization, which contains the original text found in your `.yarn` files.
  - You can create more localizations in the `YarnProject`'s inspector, and supply the language code to use and a `.csv` file containing replacement strings.
- Renamed the 'StartHere' demo to 'Intro', because it's not actually the first step in installing Yarn Spinner.
- Simplified the workflow for working with Addressable Assets.
  - You now import the package, enable its use on your Yarn Project, and click the Update Asset Addresses button to ensure that all assets have an address that Yarn Spinner knows about.
- The 3D, VisualNovel, and Intro examples have been updated to use the new `LineView` and `OptionsListView` components, rather than `DialogueUI`.
- `DialogueRunner.ResetDialogue` is now marked as Obsolete (it had the same effect as just calling `StartDialogue` anyway.)
- The `LineStatus` enum's values have been renamed, to better convey their purpose:
  - `Running` is now `Presenting`.
  - `Interrupted` remains the same.
  - `Delivered` is now `FinishedPresenting`.
  - `Ended` is now `Dismissed` .
- The `ResetDialogue()` method now takes an optional parameter to restart from. If none is provided, the dialogue runner attempts to restart from the start node, followed by the current node, or else throws an exception.
- `DialogueViewBase.MarkLineComplete`, the method for signalling that the user wants to interrupt or proceed to the next line, has been renamed to `ReadyForNextLine`.
- `DialogueRunner.continueNextLineOnLineFinished` has been renamed to `automaticallyContinueLines`.

### Removed

- `LocalizationDatabase`, the asset that stored references to `Localization` assets and manages per-locale line lookups, has been removed. This functionality is now handled by `YarnProject` assets. You no longer supply a localization database to a `DialogueRunner` or to a `LineProvider` - the work is handled for you.
- `AddressableAudioLineProvider` has been removed. `AudioLineProvider` now works with addressable assets, if the package is installed and your Yarn Project has been configured to use them.
- You no longer specify a list of languages available to your project in the Preferences menu or in the project settings. This is now controlled from the Yarn Project.
- The `StartDialogue()` method (with no parameters) has been removed. Instead, provide a node name to start from when calling `StartDialogue(nodeName)`.

## [2.0.0-beta2] 2021-01-14

### Added

- InMemoryVariableStorage now shows the current state of variables in the Inspector. (@radiatoryang)
- InMemoryVariableStorage now supports saving variables to file, and to PlayerPrefs. (@radiatoryang)

### Changed

- Inline expressions (for example, `One plus one is {1+1}`) are now expanded.
- Added Help URLs to various classes. (@radiatoryang)
- The Upgrader window (Window -> Yarn Spinner -> Upgrade Scripts) now uses the updated
  Yarn Spinner upgrade tools. See Yarn Spinner 2.0.0-beta2 release notes for more
  information on the upgrader.
- Fixed an issue where programs failed to import if a source script reference is invalid
- Fixed an issue where the DialogueUI would show empty lines when showCharacterName is
  false and the line has no character name

### Removed

- The `[[Destination]]` and `[[Option|Destination]]` syntax has been removed from the language.
  - This syntax was inherited from the original Yarn language, which itself inherited it from Twine.
  - We removed it for four reasons:
    - it conflated jumps and options, which are very different operations, with too-similar syntax;
    - the Option-destination syntax for declaring options involved the management of non-obvious state (that is, if an option statement was inside an `if` branch that was never executed, it was not presented, and the runtime needed to keep track of that);
    - it was not obvious that options accumulated and were only presented at the end of the node;
    - finally, shortcut options provide a cleaner way to present the same behaviour.
  - We have added a `<<jump Destination>>` command, which replaces the `[[Destination]]` jump syntax.
  - No change to the bytecode is made here; these changes only affect the compiler.
  - Instead of using ``[[Option|Destination]]`` syntax, use shortcut options instead. For example:

```
// Before
Kim: You want a bagel?
[[Yes, please!|GiveBagel]]
[[No, thanks!|DontWantBagel]]

// After
Kim: You want a bagel?
-> Yes, please!
  <<jump GiveBagel>>
-> No, thanks!
  <<jump DontWantBagel>>
```

- InMemoryVariableStorage no longer manages 'default' variables (this concept has moved to the Yarn Program.) (@radiatoryang)

## [2.0.0-beta1] 2020-10-19

### Added

- Added a 3D speech bubble sample, for dynamically positioning a speech bubble above a game character. (@radiatoryang)
- Added a phone chat sample. (@radiatoryang)
- Added a visual novel template. (@radiatoryang)
- Added support for voice overs. (@Schroedingers-Cat)
- Added a new API for presenting and managing lines of dialogue.
- Added a new API for working with localizations.
- Added an option to DialogueUI to allow hiding character names.
- The Yarn Spinner Window (Window -> Yarn Spinner) now shows the current version of Yarn Spinner.

### Changed

- Individual `.yarn` scripts are now combined into a single 'Yarn Program', which is what you provide to your `DialogueRunner`. You no longer add multiple `.yarn` files to a DialogueRunner. To create a new Yarn Program, open the Asset menu, and choose Create -> Yarn Spinner -> Yarn Program. You can also create a new Yarn Program by selecting a Yarn Script, and clicking Create New Yarn Program.
- Version 2 of the Yarn language requires variables to be declared. You can declare them in your .yarn scripts, or you can declare them in the Inspector for your Yarn Program.
  - Variables must always have a defined type, and aren't allowed to change type. This means, for example, that you can't store a string inside a variable that was declared as a number.
  - Variables also have a default value. As a result, variables are never allowed to be `null`.
  - Variable declarations can be in any part of a Yarn script. As long as they're somewhere in the file, they'll be used.
  - Variable declarations don't have to be in the same file as where they're used. If the Yarn Program contains a script that has a variable declaration, other scripts in that Program can use the variable.
  - To declare a variable on a Yarn Program, select it, and click the `+` button to create the new variable.
  - To declare a variable in a script, use the following syntax:

```
<<declare $variable_name = "hello">> // declares a string
<<declare $variable_name = 123>> // declares a number
<<declare $variable_name = true>> // declares a boolean
```

- Nicer error messages when the localized text for a line of dialogue can't be found.
- DialogueUI is now a subclass of DialogueViewBase.
- Moved Yarn Spinner classes into the `Yarn.Unity` namespace, or one of its children, depending on its purpose.
- Dialogue.AddFunction now uses functions that can take multiple parameters. You no longer use a single `Yarn.Value[]` parameter; you can now have up to 5, which can be strings, integers, floats, doubles, bools, or `Yarn.Value`s.
- Commands registered via the `YarnCommand` attribute can now take parameter types besides strings. Parameters can also be optional. Additionally, these methods are now cached, and are faster to call.

### Removed
- Commands registered via the `YarnCommand` attribute can no longer accept a `params` array of parameters. If your command takes a variable number of parameters, use optional parameters instead.

## [1.2.7]

### Changed

- Backported check for Experimental status of AssetImporter (promoted in 2020.2)

## [1.2.6]

Note: Versions 1.2.1 through 1.2.5 are identical to v1.2.0; they were version number bumps while we were diagnosing an issue in OpenUPM.

### Changed

- Fixed compiler issues in Unity 2019.3 and later by adding an explicit reference to YarnSpinner.dll in YarnSpinnerTests.asmdef

## [1.2.0] 2020-05-04

This is the first release of v1.2.0 of Yarn Spinner for Unity as a separate project. Previously, this project's source code was part of the Yarn Spinner repository. Version 1.2.0 of Yarn Spinner contains an identical release to this.

### Added

- Yarn scripts now appear with Yarn Spinner icon. (@Schroedingers-Cat)
- Documentation is updated to reflect the current version number (also to mention 2018.4 LTS as supported)
- Added a button in the Inspector for `.yarn` files in Yarn Spinner for Unity, which updates localised `.csv` files when the `.yarn` file changes. (@stalhandske, https://github.com/YarnSpinnerTool/YarnSpinner/issues/227)
- Added handlers for when nodes begin executing (in addition to the existing handlers for when nodes complete.) (@arendhil, https://github.com/YarnSpinnerTool/YarnSpinner/issues/222)
- `OptionSet.Option` now includes the name of the node that an option will jump to if selected.
- Added unit tests for Yarn Spinner for Unity (@Schroedingers-Cat)
- Yarn Spinner for Unity: Added a menu item for creating new Yarn scripts (Assets -> Create -> Yarn Script)
- Added Nuget package definitions for [YarnSpinner](http://nuget.org/packages/YarnSpinner/) and [YarnSpinner.Compiler](http://nuget.org/packages/YarnSpinner.Compiler/).

### Changed

- Fixed a crash in the compiler when parsing single-character commands (e.g. `<<p>>`) (https://github.com/YarnSpinnerTool/YarnSpinner/issues/231)
- Parse errors no longer show debugging information in non-debug builds.<|MERGE_RESOLUTION|>--- conflicted
+++ resolved
@@ -35,12 +35,9 @@
 - `UnityLocalisedLineProvider` can now have it's default setting of removing unused assets disabled, this is useful when caching multiple nodes worth of assets
 - Add Assets to Asset Table Collection Wizard now correctly prepends `line:` to the key to match the documented behaviour.
 - `OptionsListView` now deactivates child options when they are not needed instead of just making them transparent.
-<<<<<<< HEAD
+- When using Unity Localization, line metadata is now stored on the shared entry for a line ID, rather than only on the base language's entry. (This caused an issue where, if the game was not running in the base language, line metadata would not be available.)
 - Fixed an issue with `AudioLineProvider` that would prevent audio assets being loaded 
 - Fixed an issue with the Project editor that prevented audio assets loading when using Addressables.
-=======
-- When using Unity Localization, line metadata is now stored on the shared entry for a line ID, rather than only on the base language's entry. (This caused an issue where, if the game was not running in the base language, line metadata would not be available.)
->>>>>>> 4a12e7af
 
 ### Removed
 
