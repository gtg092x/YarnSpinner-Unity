--- conflicted
+++ resolved
@@ -6,22 +6,18 @@
 
 ## [Unreleased]
 
-<<<<<<< HEAD
 ### Added
 
 - A Unity Localization package localised line provider subclass, `UnityLocalisedLineProvider.cs`, is now provided alongside the other lineproviders.
 
 ### Changed
+
+- Fixed interrupt token handling in `VoiceOverView` that would cause it to permanently stop a Dialogue Runner's ability to progress through dialogue lines.
 
 - Space sample now has two scenes to show both approaches to localisation.
   - `Space-UnityLocalization.unity` uses the Unity Localization package
   - `Space-InbuiltLocalisation.unity` uses the inbuilt localisation system.
   - both are functionally identical.
-=======
-### Changed
-
-- Fixed interrupt token handling in `VoiceOverView` that would cause it to permanently stop a Dialogue Runner's ability to progress through dialogue lines.
->>>>>>> d38bb52e
 
 ## [2.2.1] 2022-06-14
 
