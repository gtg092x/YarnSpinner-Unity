# Changelog

All notable changes to this project will be documented in this file.

The format is based on [Keep a Changelog](https://keepachangelog.com/en/1.0.0/), and this project adheres to [Semantic Versioning](https://semver.org/spec/v2.0.0.html).

## [Unreleased]

### Added

<<<<<<< HEAD
- Added a 3D speech bubble sample, for dynamically positioning a speech bubble above a game character. (@radiatoryang)
=======
- Added a phone chat sample. (@radiatoryang)
>>>>>>> 99b21ed3
- Added a visual novel template. (@radiatoryang)
- Added support for voice overs. (@Schroedingers-Cat)
- Added a new API for presenting and managing lines of dialogue.

### Changed

- Nicer error messages when the localized text for a line of dialogue can't be found.
- DialogueUI is now a subclass of DialogueViewBase.

### Removed

## [v1.2.0] 2020-05-04

This is the first release of v1.2.0 of Yarn Spinner for Unity as a separate project. Previously, this project's source code was part of the Yarn Spinner repository. Version 1.2.0 of Yarn Spinner contains an identical release to this.

### Added

- Yarn scripts now appear with Yarn Spinner icon. (@Schroedingers-Cat)
- Documentation is updated to reflect the current version number (also to mention 2018.4 LTS as supported)
- Added a button in the Inspector for `.yarn` files in Yarn Spinner for Unity, which updates localised `.csv` files when the `.yarn` file changes. (@stalhandske, https://github.com/YarnSpinnerTool/YarnSpinner/issues/227)
- Added handlers for when nodes begin executing (in addition to the existing handlers for when nodes complete.) (@arendhil, https://github.com/YarnSpinnerTool/YarnSpinner/issues/222)
- `OptionSet.Option` now includes the name of the node that an option will jump to if selected.
- Added unit tests for Yarn Spinner for Unity (@Schroedingers-Cat)
- Yarn Spinner for Unity: Added a menu item for creating new Yarn scripts (Assets -> Create -> Yarn Script)
- Added Nuget package definitions for [YarnSpinner](http://nuget.org/packages/YarnSpinner/) and [YarnSpinner.Compiler](http://nuget.org/packages/YarnSpinner.Compiler/).

### Changed

- Fixed a crash in the compiler when parsing single-character commands (e.g. `<<p>>`) (https://github.com/YarnSpinnerTool/YarnSpinner/issues/231)
- Parse errors no longer show debugging information in non-debug builds.<|MERGE_RESOLUTION|>--- conflicted
+++ resolved
@@ -8,11 +8,8 @@
 
 ### Added
 
-<<<<<<< HEAD
 - Added a 3D speech bubble sample, for dynamically positioning a speech bubble above a game character. (@radiatoryang)
-=======
 - Added a phone chat sample. (@radiatoryang)
->>>>>>> 99b21ed3
 - Added a visual novel template. (@radiatoryang)
 - Added support for voice overs. (@Schroedingers-Cat)
 - Added a new API for presenting and managing lines of dialogue.
