--- conflicted
+++ resolved
@@ -13,6 +13,8 @@
 - You can now add dialogue views to dialogue runner at any time.
 
 - The inspector for Yarn scripts now allows you to change the Project that the script belongs to. (@radiatoryang)
+
+- Yarn script compile errors will prevent play mode.
 
 ### Changed
 
@@ -23,16 +25,12 @@
 
 - `LocalizedLine.Text`'s setter is now public, not internal.
 
-<<<<<<< HEAD
-- Yarn script compile errors will prevent play mode.
-=======
 - `DialogueRunner` will now throw an exception if a dialogue view attempts to select an
   option on the same frame that options are run.
 
 - `DialogueRunner.VariableStorage` can now be modified at runtime.
 
 - Calling `DialogueRunner.StartDialogue` when the dialogue runner is already running will now result in an error being logged.
->>>>>>> 79b1e95d
 
 ### Removed
 
