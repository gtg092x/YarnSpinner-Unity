--- conflicted
+++ resolved
@@ -1,10 +1,6 @@
 {
   "name": "dev.yarnspinner.unity",
-<<<<<<< HEAD
-  "version": "2.5.1",
-=======
   "version": "3.0.0-beta1",
->>>>>>> 0320e695
   "displayName": "Yarn Spinner",
   "description": "Yarn Spinner is the friendly tool for interactive conversations. Write your dialogue in a simple programming language that's designed to be straightforward for writers and powerful for programmers, and then attach it to your scenes to power your conversations.",
   "unity": "2022.3",
