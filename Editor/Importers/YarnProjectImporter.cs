--- conflicted
+++ resolved
@@ -445,26 +445,12 @@
                 var developmentLocalization = ScriptableObject.CreateInstance<Localization>();
                 developmentLocalization.name = $"Default ({defaultLanguage})";
                 developmentLocalization.LocaleCode = defaultLanguage;
-<<<<<<< HEAD
-                developmentLocalization.AddLocalizedStrings(stringTableEntries);
-=======
-
-                var stringTableEntries = compilationResult.StringTable.Select(x => new StringTableEntry
-                {
-                    ID = x.Key,
-                    Language = defaultLanguage,
-                    Text = x.Value.text,
-                    File = x.Value.fileName,
-                    Node = x.Value.nodeName,
-                    LineNumber = x.Value.lineNumber.ToString(),
-                    Lock = YarnImporter.GetHashString(x.Value.text, 8),
-                });
+
 
                 // Add these new lines to the development localisation's asset
                 foreach (var entry in stringTableEntries) {
                     developmentLocalization.AddLocalisedStringToAsset(entry.ID, entry.Text);
                 }
->>>>>>> 8fbe8219
 
                 project.baseLocalization = developmentLocalization;
                 project.localizations.Add(project.baseLocalization);
