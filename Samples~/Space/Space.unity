--- conflicted
+++ resolved
@@ -240,53 +240,6 @@
   m_PrefabAsset: {fileID: 0}
   m_GameObject: {fileID: 416359477}
   m_CullTransparentMesh: 0
---- !u!1 &460741652
-GameObject:
-  m_ObjectHideFlags: 0
-  m_CorrespondingSourceObject: {fileID: 0}
-  m_PrefabInstance: {fileID: 0}
-  m_PrefabAsset: {fileID: 0}
-  serializedVersion: 6
-  m_Component:
-  - component: {fileID: 460741654}
-  - component: {fileID: 460741653}
-  m_Layer: 0
-  m_Name: Voice Over
-  m_TagString: Untagged
-  m_Icon: {fileID: 0}
-  m_NavMeshLayer: 0
-  m_StaticEditorFlags: 0
-  m_IsActive: 1
---- !u!114 &460741653
-MonoBehaviour:
-  m_ObjectHideFlags: 0
-  m_CorrespondingSourceObject: {fileID: 0}
-  m_PrefabInstance: {fileID: 0}
-  m_PrefabAsset: {fileID: 0}
-  m_GameObject: {fileID: 460741652}
-  m_Enabled: 1
-  m_EditorHideFlags: 0
-  m_Script: {fileID: 11500000, guid: eb87ae987c60e9d4f8346202d271648d, type: 3}
-  m_Name: 
-  m_EditorClassIdentifier: 
-  fadeOutTimeOnLineFinish: 0.05
-  waitTimeBeforeLineStart: 0
-  waitTimeAfterLineComplete: 0
-  audioSource: {fileID: 0}
---- !u!4 &460741654
-Transform:
-  m_ObjectHideFlags: 0
-  m_CorrespondingSourceObject: {fileID: 0}
-  m_PrefabInstance: {fileID: 0}
-  m_PrefabAsset: {fileID: 0}
-  m_GameObject: {fileID: 460741652}
-  m_LocalRotation: {x: 0, y: 0, z: 0, w: 1}
-  m_LocalPosition: {x: 0, y: 0, z: 0}
-  m_LocalScale: {x: 1, y: 1, z: 1}
-  m_Children: []
-  m_Father: {fileID: 1471763500}
-  m_RootOrder: 2
-  m_LocalEulerAnglesHint: {x: 0, y: 0, z: 0}
 --- !u!1 &463211624
 GameObject:
   m_ObjectHideFlags: 0
@@ -1247,29 +1200,17 @@
       value: 
       objectReference: {fileID: 7545569452688597077, guid: c39db14a6cc1d44c0ae07dde1eaf16aa, type: 3}
     - target: {fileID: 3579681405068720530, guid: 7f29e5f7ffdea4a6793cefb278b61f0c, type: 3}
-      propertyPath: lineProvider
-      value: 
-      objectReference: {fileID: 1471763498}
-    - target: {fileID: 3579681405068720530, guid: 7f29e5f7ffdea4a6793cefb278b61f0c, type: 3}
       propertyPath: startAutomatically
       value: 0
       objectReference: {fileID: 0}
     - target: {fileID: 3579681405068720530, guid: 7f29e5f7ffdea4a6793cefb278b61f0c, type: 3}
       propertyPath: dialogueViews.Array.size
-<<<<<<< HEAD
-      value: 3
-=======
       value: 2
->>>>>>> a066b5d0
       objectReference: {fileID: 0}
     - target: {fileID: 3579681405068720530, guid: 7f29e5f7ffdea4a6793cefb278b61f0c, type: 3}
       propertyPath: dialogueViews.Array.data[2]
       value: 
-<<<<<<< HEAD
-      objectReference: {fileID: 460741653}
-=======
-      objectReference: {fileID: 0}
->>>>>>> a066b5d0
+      objectReference: {fileID: 0}
     - target: {fileID: 3579681405068720530, guid: 7f29e5f7ffdea4a6793cefb278b61f0c, type: 3}
       propertyPath: onNodeStart.m_PersistentCalls.m_Calls.Array.size
       value: 1
@@ -1560,7 +1501,7 @@
   m_CorrespondingSourceObject: {fileID: 3579681405068720530, guid: 7f29e5f7ffdea4a6793cefb278b61f0c, type: 3}
   m_PrefabInstance: {fileID: 1002775746}
   m_PrefabAsset: {fileID: 0}
-  m_GameObject: {fileID: 1471763497}
+  m_GameObject: {fileID: 0}
   m_Enabled: 1
   m_EditorHideFlags: 0
   m_Script: {fileID: 11500000, guid: 4bec29c0a230741bdac901dba8da47ee, type: 3}
@@ -1670,51 +1611,6 @@
   m_Father: {fileID: 0}
   m_RootOrder: 7
   m_LocalEulerAnglesHint: {x: 0, y: 0, z: 0}
---- !u!1 &1460555517 stripped
-GameObject:
-  m_CorrespondingSourceObject: {fileID: 7778558435068644802, guid: 7f29e5f7ffdea4a6793cefb278b61f0c, type: 3}
-  m_PrefabInstance: {fileID: 1002775746}
-  m_PrefabAsset: {fileID: 0}
---- !u!114 &1460555523
-MonoBehaviour:
-  m_ObjectHideFlags: 0
-  m_CorrespondingSourceObject: {fileID: 0}
-  m_PrefabInstance: {fileID: 0}
-  m_PrefabAsset: {fileID: 0}
-  m_GameObject: {fileID: 1460555517}
-  m_Enabled: 1
-  m_EditorHideFlags: 0
-  m_Script: {fileID: 11500000, guid: eb87ae987c60e9d4f8346202d271648d, type: 3}
-  m_Name: 
-  m_EditorClassIdentifier: 
-  fadeOutTimeOnLineFinish: 0.05
-  waitTimeBeforeLineStart: 0
-  waitTimeAfterLineComplete: 0
-  audioSource: {fileID: 0}
---- !u!1 &1471763497 stripped
-GameObject:
-  m_CorrespondingSourceObject: {fileID: 2753718018764665327, guid: 7f29e5f7ffdea4a6793cefb278b61f0c, type: 3}
-  m_PrefabInstance: {fileID: 1002775746}
-  m_PrefabAsset: {fileID: 0}
---- !u!114 &1471763498
-MonoBehaviour:
-  m_ObjectHideFlags: 0
-  m_CorrespondingSourceObject: {fileID: 0}
-  m_PrefabInstance: {fileID: 0}
-  m_PrefabAsset: {fileID: 0}
-  m_GameObject: {fileID: 1471763497}
-  m_Enabled: 1
-  m_EditorHideFlags: 0
-  m_Script: {fileID: 11500000, guid: 6b6798449caec4a32a5ad27badb06624, type: 3}
-  m_Name: 
-  m_EditorClassIdentifier: 
-  textLanguageCode: en-AU
-  audioLanguage: de
---- !u!4 &1471763500 stripped
-Transform:
-  m_CorrespondingSourceObject: {fileID: 3183266951831634833, guid: 7f29e5f7ffdea4a6793cefb278b61f0c, type: 3}
-  m_PrefabInstance: {fileID: 1002775746}
-  m_PrefabAsset: {fileID: 0}
 --- !u!1 &1513987730
 GameObject:
   m_ObjectHideFlags: 0
