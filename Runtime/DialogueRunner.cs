﻿/*

The MIT License (MIT)

Copyright (c) 2015-2017 Secret Lab Pty. Ltd. and Yarn Spinner contributors.

Permission is hereby granted, free of charge, to any person obtaining a copy
of this software and associated documentation files (the "Software"), to deal
in the Software without restriction, including without limitation the rights
to use, copy, modify, merge, publish, distribute, sublicense, and/or sell
copies of the Software, and to permit persons to whom the Software is
furnished to do so, subject to the following conditions:

The above copyright notice and this permission notice shall be included in all
copies or substantial portions of the Software.

THE SOFTWARE IS PROVIDED "AS IS", WITHOUT WARRANTY OF ANY KIND, EXPRESS OR
IMPLIED, INCLUDING BUT NOT LIMITED TO THE WARRANTIES OF MERCHANTABILITY,
FITNESS FOR A PARTICULAR PURPOSE AND NONINFRINGEMENT. IN NO EVENT SHALL THE
AUTHORS OR COPYRIGHT HOLDERS BE LIABLE FOR ANY CLAIM, DAMAGES OR OTHER
LIABILITY, WHETHER IN AN ACTION OF CONTRACT, TORT OR OTHERWISE, ARISING FROM,
OUT OF OR IN CONNECTION WITH THE SOFTWARE OR THE USE OR OTHER DEALINGS IN THE
SOFTWARE.

*/

using UnityEngine;
using UnityEngine.Assertions;
using UnityEngine.Events;
using System.Collections;
using System.Collections.Generic;
using System.Reflection;
using System;
using System.Threading.Tasks;

namespace Yarn.Unity
{
    /// <summary>
    /// The [DialogueRunner]({{|ref
    /// "/docs/unity/components/dialogue-runner.md"|}}) component acts as
    /// the interface between your game and Yarn Spinner.
    /// </summary>
    [AddComponentMenu("Scripts/Yarn Spinner/Dialogue Runner")]
    public class DialogueRunner : MonoBehaviour
    {
        /// <summary>
        /// The <see cref="YarnProgram"/> assets that should be loaded on
        /// scene start.
        /// </summary>
<<<<<<< HEAD
        public YarnProgram yarnProgram;
=======
        public YarnProgram[] yarnScripts;

        /// <summary>
        /// The language code used to select a string table.
        /// </summary>
        /// <remarks>
        /// This must be an IETF BCP-47 language code, like "en" or "de".
        /// 
        /// This value is used to select a string table from the <see cref="YarnProgram.localizations"/>, for each of the <see cref="YarnProgram"/>s in <see cref="yarnScripts"/>.
        /// </remarks>
        public string textLanguage;
>>>>>>> a1fd6600

        /// <summary>
        /// The variable storage object.
        /// </summary>
        public VariableStorageBehaviour variableStorage;

        /// <summary>
        /// The View classes that will present the dialogue to the user.
        /// </summary>
        public DialogueViewBase[] dialogueViews;

        /// <summary>The name of the node to start from.</summary>
        /// <remarks>
        /// This value is used to select a node to start from when
        /// <see cref="StartDialogue"/> is called.
        /// </remarks>
        public string startNode = Yarn.Dialogue.DefaultStartNodeName;

        /// <summary>
        /// Whether the DialogueRunner should automatically start running
        /// dialogue after the scene loads.
        /// </summary>
        /// <remarks>
        /// The node specified by <see cref="startNode"/> will be used.
        /// </remarks>
        public bool startAutomatically = true;

        /// <summary>
        /// Whether the DialogueRunner should automatically proceed to the
        /// next line once a line has been finished.
        /// </summary>
        public bool continueNextLineOnLineFinished;

        /// <summary>
        /// If true, when an option is selected, it's as though it were a line.
        /// </summary>
        public bool runSelectedOptionAsLine;

        public LineProviderBehaviour lineProvider;

        /// <summary>
        /// Gets a value that indicates if the dialogue is actively running.
        /// </summary>
        public bool IsDialogueRunning { get; set; }

        /// <summary>
        /// A type of <see cref="UnityEvent"/> that takes a single string
        /// parameter. 
        /// </summary>
        /// <remarks>
        /// A concrete subclass of <see cref="UnityEvent"/> is needed in
        /// order for Unity to serialise the type correctly.
        /// </remarks>
        [Serializable]
        public class StringUnityEvent : UnityEvent<string> { }

        /// <summary>
        /// A Unity event that is called when a node starts running.
        /// </summary>
        /// <remarks>
        /// This event receives as a parameter the name of the node that is
        /// about to start running.
        /// </remarks>
        /// <seealso cref="Dialogue.NodeStartHandler"/>
        public StringUnityEvent onNodeStart;
        
        /// <summary>
        /// A Unity event that is called when a node is complete.
        /// </summary>
        /// <remarks>
        /// This event receives as a parameter the name of the node that
        /// just finished running.
        /// </remarks>
        /// <seealso cref="Dialogue.NodeCompleteHandler"/>
        public StringUnityEvent onNodeComplete;

        /// <summary>
        /// A Unity event that is called once the dialogue has completed.
        /// </summary>
        /// <seealso cref="Dialogue.DialogueCompleteHandler"/>
        public UnityEvent onDialogueComplete;

        /// <summary>
        /// Gets the name of the current node that is being run.
        /// </summary>
        /// <seealso cref="Dialogue.currentNode"/>
        public string CurrentNodeName => Dialogue.CurrentNode;

        /// <summary>
        /// Gets the underlying <see cref="Dialogue"/> object that runs the
        /// Yarn code.
        /// </summary>
        public Dialogue Dialogue => dialogue ?? (dialogue = CreateDialogueInstance());

        /// <summary>
        /// A <see cref="StringUnityEvent"/> that is called when a <see
        /// cref="Command"/> 
        /// is received.
        /// </summary>
        /// <remarks>
        /// Use this method to dispatch a command to other parts of your
        /// game. This method is only called if the <see cref="Command"/>
        /// has not been handled by a command handler that has been added
        /// to the
        /// <see cref="DialogueRunner"/>, or by a method on a <see
        /// cref="MonoBehaviour"/> in the scene with the attribute <see
        /// cref="YarnCommandAttribute"/>. {{|note|}} When a command is
        /// delivered in this way, the <see cref="DialogueRunner"/> 
        /// will not pause execution. If you want a command to make the
        /// DialogueRunner pause execution, see <see
        /// cref="AddCommandHandler(string, CommandHandler)"/>.
        /// {{|/note|}}
        /// 
        /// This method receives the full text of the command, as it
        /// appears between the `<![CDATA[<<]]>` and `<![CDATA[>>]]>`
        /// markers.
        /// </remarks>
        /// <seealso cref="AddCommandHandler(string, CommandHandler)"/>
        /// <seealso cref="AddCommandHandler(string,
        /// CommandHandler)"/>
        /// <seealso cref="YarnCommandAttribute"/>
        public StringUnityEvent onCommand;

        /// <summary>
        /// The collection of registered YarnCommand-tagged methods.
        /// Populated in the <see cref="InitializeClass"/> method.
        /// </summary>
        private static Dictionary<string, MethodInfo> _yarnCommands = new Dictionary<string, MethodInfo>();
        
        /// <summary>
        /// Finds all MonoBehaviour types in the loaded assemblies, and
        /// looks for all methods that are tagged with YarnCommand.
        /// </summary>
        [RuntimeInitializeOnLoadMethod]
        static void InitializeClass() {

            // Find all assemblies
            var allAssemblies = AppDomain.CurrentDomain.GetAssemblies();

            // In each assembly, find all types that descend from MonoBehaviour
            foreach (var assembly in allAssemblies) {
                foreach (var type in assembly.GetTypes()) {

                    // We only care about MonoBehaviours
                    if (typeof(MonoBehaviour).IsAssignableFrom(type) == false) {
                        continue;
                    }

                    // Find all methods on each type that have the YarnCommand attribute
                    foreach (var method in type.GetMethods()) {
                        var attributes = new List<YarnCommandAttribute>(method.GetCustomAttributes<YarnCommandAttribute>());
                        
                        if (attributes.Count > 0) {
                            // This method has the YarnCommand attribute!
                            // The compiler enforces a single attribute of
                            // this type on each members, so if we have n >
                            // 0, n == 1.
                            var att = attributes[0];

                            var name = att.CommandString;

                            Debug.Log($"Registered command {name} to {method.DeclaringType.FullName}.{method.Name}");

                            try
                            {
                                // Cache the methodinfo
                                _yarnCommands.Add(name, method);
                            }
                            catch (ArgumentException)
                            {
                                MethodInfo existingDefinition = _yarnCommands[name];
                                Debug.LogError($"Can't add {method.DeclaringType.FullName}.{method.Name} for command {name} because it's already defined on {existingDefinition.DeclaringType.FullName}.{existingDefinition.Name}");
                            }
                        }
                    }
                }
            }
        }

        /// <summary>
        /// Adds a program at runtime, and adds string table entries to the
        /// DialogueRunner's combined string table.
        /// </summary>
        /// <remarks>This method calls <see
        /// cref="AddDialogueLines(YarnProgram)"/> to load the string table
        /// for the current localisation. It selects the appropriate string
        /// table based on the value of set in the Preferences dialogue.
        public void Add(YarnProgram scriptToLoad, string localizationId = null, IEnumerable<StringTableEntry> stringTableEntries = null)
        {
            Dialogue.AddProgram(scriptToLoad.GetProgram());         

            if (lineProviderIsTemporary) {
                if (localizationId == null || stringTableEntries == null) {
                    const string dialogueRunnerName = nameof(Unity.DialogueRunner);
                    const string lineProviderName = nameof(Unity.LineProviderBehaviour);
                    const string stringTableName = nameof(stringTableEntries);
                    const string localizationIDName = nameof(localizationId);

                    Debug.LogWarning($"Yarn script {scriptToLoad.name} is being added at runtime, but this {dialogueRunnerName} was not configured to use a {lineProviderName}, and a {localizationIDName} and {stringTableName} weren't provided. Lines from this script will not render correctly.\n\nTo fix this, either configure this {dialogueRunnerName} to use a {lineProviderName}, or provide a {localizationIDName} and {stringTableName}.");
                }
                
                lineProvider.localizationDatabase.GetLocalization(localizationId).AddLocalizedStrings(stringTableEntries);
            }
        }

        /// <summary>
        /// Starts running dialogue. The node specified by <see
        /// cref="startNode"/> will start running.
        /// </summary>
        public void StartDialogue() => StartDialogue(startNode);

        /// <summary>
        /// Start the dialogue from a specific node.
        /// </summary>
        /// <param name="startNode">The name of the node to start running
        /// from.</param>
        public void StartDialogue(string startNode)
        {
            // Stop any processes that might be running already
            foreach (var dialogueView in dialogueViews) {
                if (dialogueView == null) continue;

                dialogueView.StopAllCoroutines();
            }

            // Get it going
            RunDialogue();
            void RunDialogue()
            {
                // Mark that we're in conversation.
                IsDialogueRunning = true;

                // Signal that we're starting up.
                foreach (var dialogueView in dialogueViews) {
                    if (dialogueView == null) continue;

                    dialogueView.DialogueStarted();
                }

                // Request that the dialogue select the current node. This
                // will prepare the dialogue for running; as a side effect,
                // our prepareForLines delegate may be called.
                Dialogue.SetNode(startNode);
                
                if (lineProvider.LinesAvailable == false) {
                    // The line provider isn't ready to give us our lines
                    // yet. We need to start a coroutine that waits for
                    // them to finish loading, and then runs the dialogue.
                    StartCoroutine(ContinueDialogueWhenLinesAvailable());
                } else {
                    ContinueDialogue();
                }
            }
        }

        private IEnumerator ContinueDialogueWhenLinesAvailable() {
            // Wait until lineProvider.LinesAvailable becomes true
            while (lineProvider.LinesAvailable == false) {
                yield return null;
            }

            // And then run our dialogue.
            ContinueDialogue();
        }

        /// <summary>
        /// Starts running the dialogue again from the node named <see cref="startNode"/>.
        /// </summary>        
        public void ResetDialogue()
        {
            StartDialogue();
        }

        /// <summary>
        /// Unloads all nodes from the <see cref="dialogue"/>.
        /// </summary>
        public void Clear()
        {
            Assert.IsFalse(IsDialogueRunning, "You cannot clear the dialogue system while a dialogue is running.");
            strings.Clear();
            Dialogue.UnloadAll();
        }

        /// <summary>
        /// Stops the <see cref="dialogue"/>.
        /// </summary>
        public void Stop()
        {
            IsDialogueRunning = false;
            Dialogue.Stop();
        }

        /// <summary>
        /// Returns `true` when a node named `nodeName` has been loaded.
        /// </summary>
        /// <param name="nodeName">The name of the node.</param>
        /// <returns>`true` if the node is loaded, `false`
        /// otherwise/</returns>
        public bool NodeExists(string nodeName) => Dialogue.NodeExists(nodeName);

        /// <summary>
        /// Returns the collection of tags that the node associated with
        /// the node named `nodeName`.
        /// </summary>
        /// <param name="nodeName">The name of the node.</param>
        /// <returns>The collection of tags associated with the node, or
        /// `null` if no node with that name exists.</returns>
        public IEnumerable<string> GetTagsForNode(String nodeName) => Dialogue.GetTagsForNode(nodeName);

        /// <summary>
        /// Adds a command handler. Dialogue will pause execution after the
        /// command is called.
        /// </summary>
        /// <remarks>
        /// When this command handler has been added, it can be called from
        /// your Yarn scripts like so:
        ///
        /// <![CDATA[```yarn <<commandName param1 param2>> ```]]>
        ///
        /// When this command handler is called, the <see
        /// cref="DialogueRunner"/> will stop executing code. To make the
        /// <see cref="DialogueRunner"/> resume execution, call the
        /// onComplete action that the <see cref="CommandHandler"/>
        /// receives. 
        /// </remarks>
        /// <param name="commandName">The name of the command.</param>
        /// <param name="handler">The <see cref="CommandHandler"/> that
        /// will be invoked when the command is called.</param>
        private void AddCommandHandler(string commandName, Delegate handler)
        {
            if (commandHandlers.ContainsKey(commandName)) {
                Debug.LogError($"Cannot add a command handler for {commandName}: one already exists");
                return;
            }
            commandHandlers.Add(commandName, handler);
        }

        public void AddCommandHandler(string commandHandler, System.Func<Coroutine> handler) {
            AddCommandHandler(commandHandler, (Delegate)handler);
        }

        public void AddCommandHandler<T1>(string commandHandler, System.Func<T1, Coroutine> handler) {
            AddCommandHandler(commandHandler, (Delegate)handler);
        }

        public void AddCommandHandler<T1, T2>(string commandHandler, System.Func<T1, T2, Coroutine> handler) {
            AddCommandHandler(commandHandler, (Delegate)handler);
        }

        public void AddCommandHandler<T1, T2, T3>(string commandHandler, System.Func<T1, T2, T3, Coroutine> handler) {
            AddCommandHandler(commandHandler, (Delegate)handler);
        }

        public void AddCommandHandler<T1, T2, T3, T4>(string commandHandler, System.Func<T1, T2, T3, T4, Coroutine> handler) {
            AddCommandHandler(commandHandler, (Delegate)handler);
        }

        public void AddCommandHandler<T1, T2, T3, T4, T5>(string commandHandler, System.Func<T1, T2, T3, T4, T5, Coroutine> handler) {
            AddCommandHandler(commandHandler, (Delegate)handler);
        }

        public void AddCommandHandler<T1, T2, T3, T4, T5, T6>(string commandHandler, System.Func<T1, T2, T3, T4, T5, T6, Coroutine> handler) {
            AddCommandHandler(commandHandler, (Delegate)handler);
        }

        public void AddCommandHandler(string commandHandler, System.Action handler) {
            AddCommandHandler(commandHandler, (Delegate)handler);
        }

        public void AddCommandHandler<T1>(string commandHandler, System.Action<T1> handler) {
            AddCommandHandler(commandHandler, (Delegate)handler);
        }

        public void AddCommandHandler<T1, T2>(string commandHandler, System.Action<T1, T2> handler) {
            AddCommandHandler(commandHandler, (Delegate)handler);
        }

        public void AddCommandHandler<T1, T2, T3>(string commandHandler, System.Action<T1, T2, T3> handler) {
            AddCommandHandler(commandHandler, (Delegate)handler);
        }

        public void AddCommandHandler<T1, T2, T3, T4>(string commandHandler, System.Action<T1, T2, T3, T4> handler) {
            AddCommandHandler(commandHandler, (Delegate)handler);
        }

        public void AddCommandHandler<T1, T2, T3, T4, T5>(string commandHandler, System.Action<T1, T2, T3, T4, T5> handler) {
            AddCommandHandler(commandHandler, (Delegate)handler);
        }

        public void AddCommandHandler<T1, T2, T3, T4, T5, T6>(string commandHandler, System.Action<T1, T2, T3, T4, T5, T6> handler) {
            AddCommandHandler(commandHandler, (Delegate)handler);
        }

        
        /// <summary>
        /// Removes a command handler.
        /// </summary>
        /// <param name="commandName">The name of the command to remove.</param>
        public void RemoveCommandHandler(string commandName)
        {
            commandHandlers.Remove(commandName);
        }

        /// <summary>
        /// Add a new function that returns a value, so that it can be
        /// called from Yarn scripts.
        /// </summary>        
        /// <remarks>
        /// When this function has been registered, it can be called from
        /// your Yarn scripts like so:
        /// 
        /// <![CDATA[
        /// ```yarn
        /// <<if myFunction(1, 2) == true>>
        ///     myFunction returned true!
        /// <<endif>>
        /// ```
        /// ]]>
        /// 
        /// The `call` command can also be used to invoke the function:
        /// 
        /// <![CDATA[
        /// ```yarn
        /// <<call myFunction(1, 2)>>
        /// ```
        /// ]]>    
        /// </remarks>
        /// <param name="implementation">The <see cref="Delegate"/>
        /// that should be invoked when this function is called.</param>
        /// <seealso cref="Library"/> 
        private void AddFunction(string name, Delegate implementation)
        {
            if (Dialogue.Library.FunctionExists(name)) {
                Debug.LogError($"Cannot add function {name}: one already exists");
                return;
            }

            Dialogue.Library.RegisterFunction(name, implementation);
        }

        public void AddFunction<TResult>(string name, System.Func<TResult> implementation) {
            AddFunction(name, (Delegate) implementation);
        }

        public void AddFunction<TResult, T1>(string name, System.Func<TResult, T1> implementation) {
            AddFunction(name, (Delegate) implementation);
        }

        public void AddFunction<TResult, T1, T2>(string name, System.Func<TResult, T1, T2> implementation) {
            AddFunction(name, (Delegate) implementation);
        }

        public void AddFunction<TResult, T1, T2, T3>(string name, System.Func<TResult, T1, T2, T3> implementation) {
            AddFunction(name, (Delegate) implementation);
        }

        public void AddFunction<TResult, T1, T2, T3, T4>(string name, System.Func<TResult, T1, T2, T3, T4> implementation) {
            AddFunction(name, (Delegate) implementation);
        }

        public void AddFunction<TResult, T1, T2, T3, T4, T5>(string name, System.Func<TResult, T1, T2, T3, T4, T5> implementation) {
            AddFunction(name, (Delegate) implementation);
        }

        public void AddFunction<TResult, T1, T2, T3, T4, T5, T6>(string name, System.Func<TResult, T1, T2, T3, T4, T5, T6> implementation) {
            AddFunction(name, (Delegate) implementation);
        }

        /// <summary>
        /// Remove a registered function.
        /// </summary>
        /// <remarks>
        /// After a function has been removed, it cannot be called from
        /// Yarn scripts.
        /// </remarks>
        /// <param name="name">The name of the function to remove.</param>
        /// <seealso cref="AddFunction{TResult}(string, Func{TResult})"/>
        public void RemoveFunction(string name) => Dialogue.Library.DeregisterFunction(name);

        #region Private Properties/Variables/Procedures

        /// <summary>
        /// The <see cref="LocalizedLine"/> currently being displayed on
        /// the dialogue views.
        /// </summary>
        internal LocalizedLine CurrentLine {get;private set;}

        /// <summary>
        ///  The collection of dialogue views that are currently either
        ///  delivering a line, or dismissing a line from being on screen.
        /// </summary>
        private readonly HashSet<DialogueViewBase> ActiveDialogueViews = new HashSet<DialogueViewBase>();

        Action<int> selectAction;

        /// Maps the names of commands to action delegates.
        Dictionary<string, Delegate> commandHandlers = new Dictionary<string, Delegate>();

        /// Our conversation engine
        /** Automatically created on first access
         */
        Dialogue dialogue;

        // If true, lineProvider was created at runtime, and will be empty.
        // Calls to Add() should insert line content into it.
        private bool lineProviderIsTemporary = false;

        // The current set of options that we're presenting. Null if we're
        // not currently presenting options.
        private OptionSet currentOptions;

        void Awake() {
            if (lineProvider == null) {
                // If we don't have a line provider, we don't have a way to
                // access a LocalizationDatabase and fetch information for
                // other localizations, or to fetch localized assets like
                // audio clips for voiceover. In this situation, we'll fall
                // back to a really simple setup: we'll create a temporary
                // TextLineProvider, create a temporary
                // LocalizationDatabase, and set it up with the
                // YarnPrograms we know about.

                // TODO: decide what to do about determining the
                // localization of runtime-provided YarnPrograms. Make it a
                // parameter on an AddCompiledProgram method?

                // Create the temporary line provider and the localization database
                lineProvider = gameObject.AddComponent<TextLineProvider>();
                lineProvider.localizationDatabase = ScriptableObject.CreateInstance<LocalizationDatabase>();
                var runtimeLocalization = lineProvider.localizationDatabase.CreateLocalization(Preferences.TextLanguage);

                lineProviderIsTemporary = true;

                // Let the user know what we're doing.
                Debug.Log("Dialogue Runner has no LineProvider; setting a temporary one up with the base text found inside the scripts.");

                // Fill the localization database with the lines found in the scripts
                
                // In order to get the text of the base localization
                // for this script, we need to parse the base
                // localization CSV text asset associated with this
                // script. (The text asset will only be included in the
                // build if the YarnImporter determines that the
                // YarnProgram has no LocalizationDatabase assigned.)
                if (yarnProgram == null) {
                    Debug.LogWarning($"No Yarn Program was provided. Cannot generate a temporary line provider from script contents.");
                } else if (yarnProgram.defaultStringTable == null)
                {
                    Debug.LogWarning($"No base localization string table was included for the Yarn script {yarnProgram.name}. It may be connected to a {nameof(LocalizationDatabase)}. You should set this {nameof(DialogueRunner)} up with a Line Provider, and connect the Line Provider to the LocalizationDatabase.");
                    ;
                }
                else
                {
                    // Extract the text for the base localization.
                    var text = yarnProgram.defaultStringTable.text;

                    // Parse it into string table entries.
                    var parsedStringTableEntries = StringTableEntry.ParseFromCSV(text);

                    // Add it to the runtime localization.
                    runtimeLocalization.AddLocalizedStrings(parsedStringTableEntries);
                }
            }
        }

        /// Start the dialogue
        void Start()
        {
            Assert.IsNotNull(dialogueViews, "No View class (like DialogueUI) was given! Can't run the dialogue without a View class!");
            Assert.IsNotNull(variableStorage, "Variable storage was not set! Can't run the dialogue!");

            // Give each dialogue view the continuation action, which
            // they'll call to pass on the user intent to move on to the
            // next line (or interrupt the current one).
            System.Action continueAction = OnViewUserIntentNextLine;
            foreach (var dialogueView in dialogueViews) {
                if (dialogueView == null)
                {
                    Debug.LogWarning("The 'Dialogue Views' field contains a NULL element.", gameObject);
                    continue;
                }

                dialogueView.onUserWantsLineContinuation = continueAction;
            }

            if (yarnProgram != null)
            {
                Dialogue.SetProgram(yarnProgram.GetProgram());

                if (startAutomatically)
                {
                    StartDialogue();
                }
            }
        }

        Dialogue CreateDialogueInstance()
        {
            // Create the main Dialogue runner, and pass our
            // variableStorage to it
            var dialogue = new Yarn.Dialogue(variableStorage) {

                // Set up the logging system.
                LogDebugMessage = delegate (string message) {
                    Debug.Log(message);
                },
                LogErrorMessage = delegate (string message) {
                    Debug.LogError(message);
                },

                LineHandler = HandleLine,
                CommandHandler = HandleCommand,
                OptionsHandler = HandleOptions,
                NodeStartHandler = (node) => {
                    onNodeStart?.Invoke(node);                    
                },
                NodeCompleteHandler = (node) => {
                    onNodeComplete?.Invoke(node);                     
                },
                DialogueCompleteHandler = HandleDialogueComplete,
                PrepareForLinesHandler = PrepareForLines,
            };

            // Yarn Spinner defines two built-in commands: "wait",
            // and "stop". Stop is defined inside the Virtual
            // Machine (the compiler traps it and makes it a
            // special case.) Wait is defined here in Unity.
            AddCommandHandler("wait", (float duration) => StartCoroutine(DoHandleWait(duration)));

            selectAction = SelectedOption;

            return dialogue;

            IEnumerator DoHandleWait(float duration)
            {
                yield return new WaitForSeconds(duration);
                
            }

            void HandleOptions(OptionSet options) {
                currentOptions = options;

                DialogueOption[] optionSet = new DialogueOption[options.Options.Length];
                for (int i = 0; i < options.Options.Length; i++) {

                    // Localize the line associated with the option
                    var localisedLine = lineProvider.GetLocalizedLine(options.Options[i].Line);
                    localisedLine.Text = Dialogue.ParseMarkup(localisedLine.RawText);

                    optionSet[i] = new DialogueOption {
                        TextID = options.Options[i].Line.ID,
                        DialogueOptionID = options.Options[i].ID,
                        Line = localisedLine,
                    };
                }
                foreach (var dialogueView in dialogueViews) {
                    if (dialogueView == null) continue;

                    dialogueView.RunOptions(optionSet, selectAction);
                }
            }

            void HandleDialogueComplete()
            {
                IsDialogueRunning = false;
                foreach (var dialogueView in dialogueViews) {
                    if (dialogueView == null) continue;

                    dialogueView.DialogueComplete();
                }
                onDialogueComplete.Invoke();
            }

            void HandleCommand(Command command)
            {
                bool wasValidCommand;
                
                // Try looking in the command handlers first
                wasValidCommand = DispatchCommandToRegisteredHandlers(command);

                if (wasValidCommand) {
                    // This was a valid command.
                    return;                    
                }

                // We didn't find it in the comand handlers. Try looking in
                // the game objects.
                wasValidCommand = DispatchCommandToGameObject(command);

                if (wasValidCommand) {
                    // We found an object and method to invoke as a Yarn
                    // command. 
                    return;
                }

                // We didn't find a method in our C# code to invoke. Try
                // invoking on the publicly exposed UnityEvent.
                onCommand?.Invoke(command.Text);
                return;                
            }

            /// Forward the line to the dialogue UI.
            void HandleLine(Line line)
            {
                // Get the localized line from our line provider
                CurrentLine = lineProvider.GetLocalizedLine(line);

                // Render the markup
                CurrentLine.Text = Dialogue.ParseMarkup(CurrentLine.RawText);

                CurrentLine.Status = LineStatus.Running;

                // Clear the set of active dialogue views, just in case
                ActiveDialogueViews.Clear();

                // Send line to available dialogue views
                foreach (var dialogueView in dialogueViews) {
                    if (dialogueView == null) continue;

                    // Mark this dialogue view as active                
                    ActiveDialogueViews.Add(dialogueView);
                    dialogueView.RunLine(CurrentLine, 
                        () => DialogueViewCompletedDelivery(dialogueView));
                }                
            }

            /// Indicates to the DialogueRunner that the user has selected
            /// an option
            void SelectedOption(int obj)
            {
                // Mark that this is the currently selected option in the
                // Dialogue
                Dialogue.SetSelectedOption(obj);

                if (runSelectedOptionAsLine) {
                    foreach (var option in currentOptions.Options) {
                        if (option.ID == obj) {
                            HandleLine(option.Line);
                            return;
                        }
                    }

                    Debug.LogError($"Can't run selected option ({obj}) as a line: couldn't find the option's associated {nameof(Line)} object");
                    ContinueDialogue();
                } else {
                    ContinueDialogue();
                }
                
            }

            
        }

        bool DispatchCommandToRegisteredHandlers(Command command) {
            return DispatchCommandToRegisteredHandlers(command.Text);
        }

        internal bool DispatchCommandToRegisteredHandlers(String command)
        {
            string[] commandTokens = ParseCommandParameters(command);

            if (commandTokens.Length == 0)
            {
                // Nothing to do
                return false;
            }

            var firstWord = commandTokens[0];

            if (commandHandlers.ContainsKey(firstWord) == false)
            {
                // We don't have a registered handler for this command,
                // but some other part of the game might.
                return false;
            }

            // Get all tokens after the name of the command
            var remainingWords = new string[commandTokens.Length - 1];

            var @delegate = commandHandlers[firstWord];
            var methodInfo = @delegate.Method;

            // Copy everything except the first word from the array
            System.Array.Copy(commandTokens, 1, remainingWords, 0, remainingWords.Length);

            // Take the list of words, and prepend the onComplete
            // delegate we were given - it's always the first parameter
            var rawParameters = new List<string>(remainingWords);

            object[] finalParameters;

            try
            {
                finalParameters = GetPreparedParametersForMethod(rawParameters.ToArray(), methodInfo);
            }
            catch (ArgumentException e)
            {
                Debug.LogError($"Can't run command {firstWord}: {e.Message}");
                return false;
            }


            if (typeof(YieldInstruction).IsAssignableFrom(methodInfo.ReturnType))
            {
                // This delegate returns a YieldInstruction of some kind
                // (e.g. a Coroutine). Run it, and wait for it to finish
                // before calling ContinueDialogue.
                StartCoroutine(WaitForYieldInstruction(@delegate, finalParameters));
            }
            else if (typeof(void) == methodInfo.ReturnType)
            {
                // This method does not return anything. Invoke it and
                // continue immediately.
                @delegate.DynamicInvoke(finalParameters);
                ContinueDialogue();
            }
            else
            {
                Debug.LogError($"Cannot run command {firstWord}: the provided delegate does not return a valid type (permitted return types are YieldInstruction or void)");
                return false;
            }

            return true;

            IEnumerator WaitForYieldInstruction(Delegate @theDelegate, object[] finalParametersToUse)
            {
                var yieldInstruction = @theDelegate.DynamicInvoke(finalParametersToUse);
                yield return yieldInstruction;
                ContinueDialogue();
            }

        }

        private static string[] ParseCommandParameters(string command)
        {
            return command.Split(new[] { ' ', ',' }, StringSplitOptions.RemoveEmptyEntries);
        }


        /// <summary>
        /// Parses the command string inside <paramref name="command"/>,
        /// attempts to locate a suitable method on a suitable game object,
        /// and the invokes the method.
        /// </summary>
        /// <param name="command">The <see cref="Command"/> to run.</param>
        /// <returns>True if the command was dispatched to a game object;
        /// false otherwise.</returns>
        internal bool DispatchCommandToGameObject(Command command)
        {
            // Call out to the string version of this method, because
            // Yarn.Command's constructor is only accessible from inside
            // Yarn Spinner, but we want to be able to unit test. So, we
            // extract it, and call the underlying implementation, which is
            // testable.
            return DispatchCommandToGameObject(command.Text);
        }

        /// <inheritdoc cref="DispatchCommandToGameObject(Command)"/>
        /// <param name="command">The text of the command to dispatch.</param>
        internal bool DispatchCommandToGameObject(string command)
        {
        
            // Start by splitting our command string by spaces.
            var words = ParseCommandParameters(command);

            // We need 2 parameters in order to have both a command
            // name, and the name of an object to find.
            if (words.Length < 2)
            {
                // Don't log an error, because the dialogue views might
                // handle this command.
                return false;
            }

            // Get our command name and object name.
            var commandName = words[0];
            var objectName = words[1];

            if (_yarnCommands.ContainsKey(commandName) == false)
            {
                // We didn't find a MethodInfo to invoke for this
                // command, so we can't dispatch it. Don't log an error
                // for it, because this command may be handled by our
                // DialogueViews.
                return false;
            }

            // Attempt to find the object with this name.
            var sceneObject = GameObject.Find(objectName);

            if (sceneObject == null)
            {
                // If we can't find an object, we can't dispatch a
                // command. Log an error here, because this command has
                // been registered with the YarnCommand system, but the
                // object the script calls for doesn't exist.
                Debug.LogError($"Can't run command {commandName} on {objectName}: an object with that name doesn't exist in the scene.");

                return false;
            }

            var methodInfo = _yarnCommands[commandName];

            // If sceneObject has a component whose type matches the
            // methodInfo, we can invoke that method on it.
            var target = sceneObject.GetComponent(methodInfo.DeclaringType) as MonoBehaviour;

            if (target == null)
            {
                Debug.LogError($"Can't run command {commandName} on {objectName}: the command is only defined on {methodInfo.DeclaringType.FullName} components, but {objectName} doesn't have one.");
                return false;
            }

            List<string> parameters = new List<string>(words);

            // Do we have any parameters? Parameters are any words in the
            // command after the first two (which are the command name and
            // the object name); we need to remove these two from the start of the list.
            if (words.Length >= 2)
            {                
                parameters.RemoveRange(0, 2);
            }

            // Convert the parameters from strings to the necessary types that this method expects            
            object[] finalParameters;
            try {
                finalParameters = GetPreparedParametersForMethod(parameters.ToArray(), methodInfo);
            } catch (ArgumentException e) {
                Debug.LogError($"Can't run command {commandName}: {e.Message}");
                return false;
            }

            // We're finally ready to invoke the method on the object!

            // Before we invoke it, we need to know if this is a
            // coroutine. It's a coroutine if the method returns an
            // IEnumerator.

            var isCoroutine = methodInfo.ReturnType == typeof(IEnumerator);

            if (isCoroutine)
            {
                // Start the coroutine. When it's done, it will continue
                // execution.
                StartCoroutine(DoYarnCommand(target, methodInfo, finalParameters));
                
                return true;
            }
            else
            {
                // Invoke it directly.
                methodInfo.Invoke(target, finalParameters);

                // Continue execution immediately after calling it.
                ContinueDialogue();

                return true;
            }

            IEnumerator DoYarnCommand(MonoBehaviour component,
                                            MethodInfo method,
                                            object[] localParameters)
            {
                // Wait for this command coroutine to complete
                yield return StartCoroutine((IEnumerator)method.Invoke(component, localParameters));

                // And then continue running dialogue
                ContinueDialogue();
            }
        }

        /// <summary>
        /// Converts a list of <paramref name="parameters"/> in string form
        /// to an array of objects of the type expected by the method
        /// described by <paramref name="methodInfo"/>.
        /// </summary>
        /// <param name="parameters">The parameters to convert.</param>
        /// <param name="methodInfo">The method used to determine the
        /// appropriate types to convert to.</param>
        /// <returns>An array of objects of the appropriate type.</returns>
        /// <throws cref="ArgumentException">Thrown when the number of
        /// parameters is not appropriate for the method, or if any of the
        /// parameters cannot be converted to the correct type.</throws>
        private object[] GetPreparedParametersForMethod(string[] parameters, MethodInfo methodInfo)
        {
            ParameterInfo[] methodParameters = methodInfo.GetParameters();
            
            // First test
            var requiredParameters = 0;
            var optionalParameters = 0;

            // How many optional and non-optional parameters does the
            // method have?
            foreach (var parameter in methodParameters)
            {
                if (parameter.IsOptional)
                {
                    optionalParameters += 1;
                }
                else
                {
                    requiredParameters += 1;
                }
            }

            bool anyOptional = optionalParameters > 0;

            // We can't run the command if we didn't supply the right
            // number of parameters.
            if (anyOptional)
            {
                if (parameters.Length < requiredParameters || parameters.Length > (requiredParameters + optionalParameters))
                {
                    throw new ArgumentException($"{methodInfo.Name} requires between {requiredParameters} and {requiredParameters + optionalParameters} parameters, but {parameters.Length} {(parameters.Length == 1 ? "was" : "were")} provided.");                    
                }
            }
            else
            {
                if (parameters.Length != requiredParameters)
                {
                    throw new ArgumentException($"{methodInfo.Name} requires {requiredParameters} parameters, but {parameters.Length} {(parameters.Length == 1 ? "was" : "were")} provided.");          
                }
            }

            // Make a list of objects that we'll supply as parameters
            // to the method when we invoke it.
            var finalParameters = new object[requiredParameters + optionalParameters];

            // Final check: convert each supplied parameter from a
            // string to the expected type.
            for (int i = 0; i < finalParameters.Length; i++)
            {

                if (i >= parameters.Length) {
                    // We didn't supply a parameter here, so supply
                    // Type.Missing to make it use the default value
                    // instead.
                    finalParameters[i] = System.Type.Missing;
                    continue;
                }

                var expectedType = methodParameters[i].ParameterType;

                // Two special case: if the method expects a GameObject
                // or a Component (or Component-derived type), locate
                // that object and supply it. The object, or the object
                // the desired component is on, must be active. If this
                // fails, supply null.
                if (typeof(GameObject).IsAssignableFrom(expectedType))
                {
                    finalParameters[i] = GameObject.Find(parameters[i]);
                }
                else if (typeof(Component).IsAssignableFrom(expectedType))
                {
                    // Find the game object with the component we're
                    // looking for
                    var go = GameObject.Find(parameters[i]);
                    if (go != null)
                    {
                        // Find the component on this game object (or
                        // null)
                        var c = go.GetComponentInChildren(expectedType);
                        finalParameters[i] = c;
                    }
                }
                else
                {
                    // Attempt to perform a straight conversion, using
                    // the invariant culture. The parameter type must
                    // implement IConvertible.
                    try {
                        finalParameters[i] = Convert.ChangeType(parameters[i], expectedType, System.Globalization.CultureInfo.InvariantCulture);
                    } catch (Exception e) {
                        var paramName  = methodParameters[i].Name;
                        throw new ArgumentException($"can't convert parameter {i+1} (\"{parameters[i]}\") to parameter {paramName} ({expectedType}): {e}");                        
                    }
                    
                }
            }
            return finalParameters;
        }

        private void PrepareForLines(IEnumerable<string> lineIDs)
        {
            lineProvider.PrepareForLines(lineIDs);
        }

        /// <summary>
        /// Called when a <see cref="DialogueViewBase"/> has finished
        /// delivering its line. When all views in <see
        /// cref="ActiveDialogueViews"/> have called this method, the
        /// line's status will change to <see
        /// cref="LineStatus.Delivered"/>.
        /// </summary>
        /// <param name="dialogueView">The view that finished delivering
        /// the line.</param>
        private void DialogueViewCompletedDelivery(DialogueViewBase dialogueView)
        {
            // A dialogue view just completed its delivery. Remove it from
            // the set of active views.
            ActiveDialogueViews.Remove(dialogueView);

            // Have all of the views completed? 
            if (ActiveDialogueViews.Count == 0)
            {
                UpdateLineStatus(CurrentLine, LineStatus.Delivered);

                // Should the line automatically become Ended as soon as
                // it's Delivered?
                if (continueNextLineOnLineFinished)
                {
                    // Go ahead and notify the views. 
                    UpdateLineStatus(CurrentLine, LineStatus.Ended);

                    // Additionally, tell the views to dismiss the line
                    // from presentation. When each is done, it will notify
                    // this dialogue runner to call
                    // DialogueViewCompletedDismissal; when all have
                    // finished, this dialogue runner will tell the
                    // Dialogue to Continue() when all lines are done
                    // dismissing the line.
                    DismissLineFromViews(dialogueViews);
                }
            }
        }

        /// <summary>
        /// Updates a <see cref="LocalizedLine"/>'s status to <paramref
        /// name="newStatus"/>, and notifies all dialogue views that the
        /// line about the state change.
        /// </summary>
        /// <param name="line">The line whose state is changing.</param>
        /// <param name="newStatus">The <see
        /// cref="LineStatus"/> that the line now
        /// has.</param>
        private void UpdateLineStatus(LocalizedLine line, LineStatus newStatus)
        {
            var previousStatus = line.Status;

            Debug.Log($"Line \"{line.RawText}\" changed state to {newStatus}");

            // Update the state of the line and let the views know.
            line.Status = newStatus;

            foreach (var dialogueView in dialogueViews) {
                if (dialogueView == null) continue;

                dialogueView.OnLineStatusChanged(line);
            }
        }

        void ContinueDialogue()
        {
            CurrentLine = null;
            Dialogue.Continue();
        }

        /// <summary>
        /// Called by a <see cref="DialogueViewBase"/> derived class from
        /// <see cref="dialogueViews"/>
        /// to inform the <see cref="DialogueRunner"/> that the user
        /// intents to proceed to the next line.
        /// </summary>
        public void OnViewUserIntentNextLine() {
            
            if (CurrentLine == null) {
                // There's no active line, so there's nothing that can be
                // done here.
                Debug.LogWarning($"{nameof(OnViewUserIntentNextLine)} was called, but no line was running.");
                return;
            }

            switch (CurrentLine.Status)
            {
                case LineStatus.Running:
                    // The line has been Interrupted. Dialogue views should
                    // proceed to finish the delivery of the line as
                    // quickly as they can. (When all views have finished
                    // their expedited delivery, they call their completion
                    // handler as normal, and the line becomes Delivered.)
                    UpdateLineStatus(CurrentLine, LineStatus.Interrupted);
                    break;
                case LineStatus.Interrupted:
                    // The line was already interrupted, and the user has
                    // requested the next line again. We interpret this as
                    // the user being insistent. This means the line is now
                    // Ended, and the dialogue views must dismiss the line
                    // immediately.
                    UpdateLineStatus(CurrentLine, LineStatus.Ended);
                    break;
                case LineStatus.Delivered:
                    // The line had finished delivery (either normally or
                    // because it was Interrupted), and the user has
                    // indicated they want to proceed to the next line. The
                    // line is therefore Ended.
                    UpdateLineStatus(CurrentLine, LineStatus.Ended);
                    break;
                case LineStatus.Ended:
                    // The line has already been ended, so there's nothing
                    // further for the views to do. (This will only happen
                    // during the interval of time between a line becoming
                    // Ended and the next line appearing.)
                    break;                
            }    

            if (CurrentLine.Status == LineStatus.Ended) {
                // This line is Ended, so we need to tell the dialogue
                // views to dismiss it. 
                DismissLineFromViews(dialogueViews);
            }
            
        }

        private void DismissLineFromViews(IEnumerable<DialogueViewBase> dialogueViews)
        {
            ActiveDialogueViews.Clear();

            foreach (var dialogueView in dialogueViews) {
                if (dialogueView == null) continue;
                // we do this in two passes - first by adding each
                // dialogueView into ActiveDialogueViews, then by asking
                // them to dismiss the line - because calling
                // view.DismissLine might immediately call its completion
                // handler (which means that we'd be repeatedly returning
                // to zero active dialogue views, which means
                // DialogueViewCompletedDismissal will mark the line as
                // entirely done)
                ActiveDialogueViews.Add(dialogueView);
            }
                
            foreach (var dialogueView in dialogueViews) {
                if (dialogueView == null) continue;

                dialogueView.DismissLine(() => DialogueViewCompletedDismissal(dialogueView));
            }
        }

        private void DialogueViewCompletedDismissal(DialogueViewBase dialogueView)
        {
            // A dialogue view just completed dismissing its line. Remove
            // it from the set of active views.
            ActiveDialogueViews.Remove(dialogueView);

            // Have all of the views completed dismissal? 
            if (ActiveDialogueViews.Count == 0) {
                // Then we're ready to continue to the next piece of content.
                ContinueDialogue();
            }            
        }
        #endregion
    }

    #region Class/Interface

    /// <summary>
    /// An attribute that marks a method on a <see cref="MonoBehaviour"/>
    /// as a [command](<![CDATA[ {{<ref
    /// "/docs/unity/working-with-commands">}}]]>).
    /// </summary>
    /// <remarks>
    /// When a <see cref="DialogueRunner"/> receives a <see
    /// cref="Command"/>, and no command handler has been installed for the
    /// command, it splits it by spaces, and then checks to see if the
    /// second word, if any, is the name of any <see cref="GameObject"/>s
    /// in the scene. 
    ///
    /// If one is found, it is checked to see if any of the
    /// <see cref="MonoBehaviour"/>s attached to the class has a <see
    /// cref="YarnCommandAttribute"/> whose <see
    /// cref="YarnCommandAttribute.CommandString"/> matching the first word
    /// of the command.
    ///
    /// If a method is found, its parameters are checked:
    ///
    /// * If the method takes a single <see cref="string"/>[] parameter,
    /// the method is called, and will be passed an array containing all
    /// words in the command after the first two.
    ///
    /// * If the method takes a number of <see cref="string"/> parameters
    /// equal to the number of words in the command after the first two, it
    /// will be called with those words as parameters.
    ///
    /// * Otherwise, it will not be called, and a warning will be issued.
    ///
    /// ### `YarnCommand`s and Coroutines
    ///
    /// This attribute may be attached to a coroutine. 
    ///
    /// {{|note|}} The <see cref="DialogueRunner"/> determines if the
    /// method is a coroutine if the method returns <see
    /// cref="IEnumerator"/>. {{|/note|}}
    ///
    /// If the method is a coroutine, the DialogueRunner will pause
    /// execution until the coroutine ends.
    /// </remarks>
    /// <example>
    ///
    /// The following C# code uses the `YarnCommand` attribute to register
    /// commands.
    ///
    /// <![CDATA[
    /// ```csharp 
    /// class ExampleBehaviour : MonoBehaviour {
    ///         [YarnCommand("jump")] 
    ///         void Jump()
    ///         {
    ///             Debug.Log($"{this.gameObject.name} is jumping!");
    ///         }
    ///    
    ///         [YarnCommand("walk")] 
    ///         void WalkToDestination(string destination) {
    ///             Debug.Log($"{this.gameObject.name} is walking to {destination}!");
    ///         }
    ///     
    ///         [YarnCommand("shine_flashlight")] 
    ///         IEnumerator ShineFlashlight(string durationString) {
    ///             float.TryParse(durationString, out var duration);
    ///             Debug.Log($"{this.gameObject.name} is turning on the flashlight for {duration} seconds!");
    ///             yield new WaitForSeconds(duration);
    ///             Debug.Log($"{this.gameObject.name} is turning off the flashlight!");
    ///         }
    /// }
    /// ```
    /// ]]>
    ///
    /// Next, assume that this `ExampleBehaviour` script has been attached
    /// to a <see cref="GameObject"/> present in the scene named "Mae". The
    /// `Jump` and `WalkToDestination` methods may then be called from a
    /// Yarn script like so:
    ///
    /// <![CDATA[
    /// ```yarn 
    /// // Call the Jump() method in the ExampleBehaviour on Mae
    /// <<jump Mae>>
    ///
    /// // Call the WalkToDestination() method in the ExampleBehaviour 
    /// // on Mae, passing "targetPoint" as a parameter
    /// <<walk Mae targetPoint>>
    /// 
    /// // Call the ShineFlashlight method, passing "0.5" as a parameter;
    /// // dialogue will wait until the coroutine ends.
    /// <<shine_flashlight Mae 0.5>>
    /// ```
    /// ]]>
    ///
    /// Running this Yarn code will result in the following text being
    /// logged to the Console:
    ///
    /// ``` 
    /// Mae is jumping! 
    /// Mae is walking to targetPoint! 
    /// Mae is turning on the flashlight for 0.5 seconds!
    /// (... 0.5 seconds elapse ...)
    /// Mae is turning off the flashlight!
    /// ```
    /// </example>
    [AttributeUsage(AttributeTargets.Method, Inherited = false)]
    public class YarnCommandAttribute : System.Attribute
    {
        /// <summary>
        /// The name of the command, as it exists in Yarn.
        /// </summary>
        /// <remarks>
        /// This value does not have to be the same as the name of the
        /// method. For example, you could have a method named
        /// "`WalkToPoint`", and expose it to Yarn as a command named
        /// "`walk_to_point`".
        /// </remarks>        
        public string CommandString { get; set; }

        public YarnCommandAttribute(string commandString) => CommandString = commandString;
    }
    
    /// <summary>
    /// A <see cref="MonoBehaviour"/> that a <see cref="DialogueRunner"/>
    /// uses to store and retrieve variables.
    /// </summary>
    /// <remarks>
    /// This abstract class inherits from <see cref="MonoBehaviour"/>,
    /// which means that subclasses of this class can be attached to <see
    /// cref="GameObject"/>s.
    /// </remarks>
    public abstract class VariableStorageBehaviour : MonoBehaviour, Yarn.IVariableStorage
    {
        /// <inheritdoc/>
        public abstract bool TryGetValue<T>(string variableName, out T result);
        
        /// <inheritdoc/>
        public abstract void SetValue(string variableName, string stringValue);
        
        /// <inheritdoc/>
        public abstract void SetValue(string variableName, float floatValue);
        
        /// <inheritdoc/>
        public abstract void SetValue(string variableName, bool boolValue);

        /// <inheritdoc/>        
        public abstract void Clear();
    }

    /// <summary>
    /// The presentation status of a <see cref="LocalizedLine"/>.
    /// </summary>
    public enum LineStatus
    {
        /// <summary>
        /// The line is being build up and shown to the user.
        /// </summary>
        Running,
        /// <summary>
        /// The line got interrupted while being build up and should
        /// complete showing the line asap. View classes should get to the
        /// end of the line as fast as possible. A view class showing text
        /// would stop building up the text and immediately show the entire
        /// line and a view class playing voice over clips would do a very
        /// quick fade out and stop playback afterwards.
        /// </summary>
        Interrupted,
        /// <summary>
        /// The line has been fully presented to the user. A view class
        /// presenting the line as text would be showing the entire line
        /// and a view class playing voice over clips would be silent now.
        /// </summary>
        /// <remarks>
        /// A line that was previously <see cref="LineStatus.Interrupted"/>
        /// will become <see cref="LineStatus.Delivered"/> once the <see
        /// cref="DialogueViewBase"/> has completed the interruption
        /// process.
        /// </remarks>
        Delivered,
        /// <summary>
        /// The line is not being presented anymore in any way to the user.
        /// </summary>
        Ended
    }

    

    public class DialogueOption {
        /// <summary>
        /// The ID of this dialogue option
        /// </summary>
        public int DialogueOptionID;
        /// <summary>
        /// The ID of the dialogue option's text
        /// </summary>
        public string TextID;
        /// <summary>
        /// The line for this dialogue option
        /// </summary>
        public LocalizedLine Line;
    }

    #endregion
}<|MERGE_RESOLUTION|>--- conflicted
+++ resolved
@@ -47,21 +47,7 @@
         /// The <see cref="YarnProgram"/> assets that should be loaded on
         /// scene start.
         /// </summary>
-<<<<<<< HEAD
         public YarnProgram yarnProgram;
-=======
-        public YarnProgram[] yarnScripts;
-
-        /// <summary>
-        /// The language code used to select a string table.
-        /// </summary>
-        /// <remarks>
-        /// This must be an IETF BCP-47 language code, like "en" or "de".
-        /// 
-        /// This value is used to select a string table from the <see cref="YarnProgram.localizations"/>, for each of the <see cref="YarnProgram"/>s in <see cref="yarnScripts"/>.
-        /// </remarks>
-        public string textLanguage;
->>>>>>> a1fd6600
 
         /// <summary>
         /// The variable storage object.
@@ -341,7 +327,6 @@
         public void Clear()
         {
             Assert.IsFalse(IsDialogueRunning, "You cannot clear the dialogue system while a dialogue is running.");
-            strings.Clear();
             Dialogue.UnloadAll();
         }
 
