using System;
using System.Collections;
using UnityEngine;
using TMPro;
using UnityEngine.UI;

#if USE_INPUTSYSTEM && ENABLE_INPUT_SYSTEM
using UnityEngine.InputSystem;
#endif

namespace Yarn.Unity
{
    public class InterruptionFlag
    {
        public bool Interrupted { get; private set; } = false;
        public void Set() => Interrupted = true;
        public void Clear() => Interrupted = false;
    }

    public static class Effects
    {
        /// <summary>
        /// A coroutine that fades a <see cref="CanvasGroup"/> object's
        /// opacity from <paramref name="from"/> to <paramref name="to"/>
        /// over the course of <see cref="fadeTime"/> seconds, and then
        /// invokes <paramref name="onComplete"/>. An <see
        /// cref="InterruptionFlag"/> may be used to signal that the fade
        /// should be interrupted; if this happens, the opacity is set to
        /// <paramref name="to"/>.
        /// </summary>
        /// <param name="from">The opacity value to start fading from,
        /// ranging from 0 to 1.</param>
        /// <param name="to">The opacity value to end fading at, ranging
        /// from 0 to 1.</param>
        /// <param name="onComplete">A delegate to invoke after fading is
        /// complete.</param>
        public static IEnumerator FadeAlpha(CanvasGroup canvasGroup, float from, float to, float fadeTime, Action onComplete = null, InterruptionFlag interruption = null)
        {
            canvasGroup.alpha = from;

            var timeElapsed = 0f;

            while (timeElapsed < fadeTime && interruption?.Interrupted == false)
            {
                var fraction = timeElapsed / fadeTime;
                timeElapsed += Time.deltaTime;

                float a = Mathf.Lerp(from, to, fraction);

                canvasGroup.alpha = a;
                yield return null;
            }

            canvasGroup.alpha = to;

            if (to == 0)
            {
                canvasGroup.interactable = false;
                canvasGroup.blocksRaycasts = false;
            }
            else
            {
                canvasGroup.interactable = true;
                canvasGroup.blocksRaycasts = true;
            }

            onComplete?.Invoke();
        }

        public static IEnumerator Typewriter(TextMeshProUGUI text, float lettersPerSecond, Action onCharacterTyped = null, Action onComplete = null, InterruptionFlag interruption = null)
        {
            // Start with everything invisible
            text.maxVisibleCharacters = 0;

            // Wait a single frame to let the text component process its
            // content, otherwise text.textInfo.characterCount won't be
            // accurate
            yield return null;

            // How many visible characters are present in the text?
            var characterCount = text.textInfo.characterCount;

            // Early out if letter speed is zero or text length is zero
            if (lettersPerSecond <= 0 || characterCount == 0)
            {
                // Show everything and invoke the completion handler
                text.maxVisibleCharacters = characterCount;
                onComplete?.Invoke();
                yield break;
            }

            // Convert 'letters per second' into its inverse
            float secondsPerLetter = 1.0f / lettersPerSecond;

            // If lettersPerSecond is larger than the average framerate, we
            // need to show more than one letter per frame, so simply
            // adding 1 letter every secondsPerLetter won't be good enough
            // (we'd cap out at 1 letter per frame, which could be slower
            // than the user requested.)
            //
            // Instead, we'll accumulate time every frame, and display as
            // many letters in that frame as we need to in order to achieve
            // the requested speed.
            var accumulator = Time.deltaTime;

            while (text.maxVisibleCharacters < characterCount && interruption?.Interrupted == false)
            {
                // We need to show as many letters as we have accumulated
                // time for.
                while (accumulator >= secondsPerLetter)
                {
                    text.maxVisibleCharacters += 1;
                    onCharacterTyped?.Invoke();
                    accumulator -= secondsPerLetter;
                }
                accumulator += Time.deltaTime;

                yield return null;
            }

            // We either finished displaying everything, or were
            // interrupted. Either way, display everything now.
            text.maxVisibleCharacters = characterCount;

            // Wrap up by invoking our completion handler.
            onComplete?.Invoke();
        }
    }

    public class LineView : DialogueViewBase
    {
        internal enum ContinueActionType
        {
            None,
            KeyCode,
            InputSystemAction,
            InputSystemActionFromAsset,
        }

        [SerializeField]
        internal CanvasGroup canvasGroup;

        [SerializeField]
        internal bool useFadeEffect = true;

        [SerializeField]
        [Min(0)]
        internal float fadeInTime = 0.25f;

        [SerializeField]
        [Min(0)]
        internal float fadeOutTime = 0.05f;

        [SerializeField]
        internal TextMeshProUGUI lineText = null;

        [SerializeField]
        [UnityEngine.Serialization.FormerlySerializedAs("showCharacterName")]
        internal bool showCharacterNameInLineView = true;

        [SerializeField]
        internal TextMeshProUGUI characterNameText = null;

        [SerializeField]
        internal bool useTypewriterEffect = false;

        [SerializeField]
        internal UnityEngine.Events.UnityEvent onCharacterTyped;

        [SerializeField]
        [Min(0)]
        internal float typewriterEffectSpeed = 0f;

        [SerializeField]
        internal GameObject continueButton = null;

        [SerializeField]
        [UnityEngine.Serialization.FormerlySerializedAs("skipActionType")]
        internal ContinueActionType continueActionType;

        [SerializeField]
        [UnityEngine.Serialization.FormerlySerializedAs("skipActionKeyCode")]
        internal KeyCode continueActionKeyCode = KeyCode.Escape;


#if USE_INPUTSYSTEM && ENABLE_INPUT_SYSTEM
        [SerializeField]
        [UnityEngine.Serialization.FormerlySerializedAs("skipActionReference")]
        internal InputActionReference continueActionReference = null;

        [SerializeField]
        [UnityEngine.Serialization.FormerlySerializedAs("skipAction")]
        internal InputAction continueAction = new InputAction("Skip", InputActionType.Button, CommonUsages.Cancel);
#endif

        InterruptionFlag interruptionFlag = new InterruptionFlag();

        LocalizedLine currentLine = null;

        public void Start()
        {
            canvasGroup.alpha = 0;

#if USE_INPUTSYSTEM && ENABLE_INPUT_SYSTEM
            // If we are using an action reference, and it's not null,
            // configure it
            if (continueActionType == ContinueActionType.InputSystemActionFromAsset && continueActionReference != null)
            {
                continueActionReference.action.started += UserPerformedSkipAction;
            }

            // The custom skip action always starts disabled
            continueAction?.Disable();
            continueAction.started += UserPerformedSkipAction;
#endif
        }

#if USE_INPUTSYSTEM && ENABLE_INPUT_SYSTEM
        void UserPerformedSkipAction(InputAction.CallbackContext obj)
        {
            OnContinueClicked();
        }
#endif

        public void Reset()
        {
            canvasGroup = GetComponentInParent<CanvasGroup>();
        }

#if ENABLE_LEGACY_INPUT_MANAGER
        public void Update()
        {
            // If the legacy input system is available, we are configured
            // to use a keycode to skip lines, AND the skip keycode was
            // just pressed, then skip
            if (continueActionType == ContinueActionType.KeyCode)
            {
                if (UnityEngine.Input.GetKeyDown(continueActionKeyCode))
                {
                    OnContinueClicked();
                }
            }
        }
#endif

        public override void DismissLine(Action onDismissalComplete)
        {
#if USE_INPUTSYSTEM && ENABLE_INPUT_SYSTEM
            continueAction?.Disable();
            continueActionReference?.action?.Disable();
#endif

            currentLine = null;

            if (useFadeEffect)
            {
                StartCoroutine(Effects.FadeAlpha(canvasGroup, 1, 0, fadeOutTime, onDismissalComplete));
            }
            else
            {
                canvasGroup.interactable = false;
                canvasGroup.alpha = 0;
                canvasGroup.blocksRaycasts = false;
                onDismissalComplete();
            }
        }

        public override void OnLineStatusChanged(LocalizedLine dialogueLine)
        {
            switch (dialogueLine.Status)
            {
                case LineStatus.Presenting:
                    break;
                case LineStatus.Interrupted:
                    // We have been interrupted. Set our interruption flag,
                    // so that any animations get skipped.
                    interruptionFlag.Set();
                    break;
                case LineStatus.FinishedPresenting:
                    // The line has finished being delivered by all views.
                    // Display the Continue button.
                    if (continueButton != null)
                    {
                        continueButton.SetActive(true);
                        var selectable = continueButton.GetComponentInChildren<Selectable>();
                        if (selectable != null)
                        {
                            selectable.Select();
                        }
                    }
                    break;
                case LineStatus.Dismissed:
                    break;
            }
        }

        private void OnCharacterTyped() {
            onCharacterTyped?.Invoke();
        }

        public override void RunLine(LocalizedLine dialogueLine, Action onDialogueLineFinished)
        {
            currentLine = dialogueLine;

#if USE_INPUTSYSTEM && ENABLE_INPUT_SYSTEM
            // If we are using a custom Unity Input System action, enable
            // it now.
            if (continueActionType == ContinueActionType.InputSystemAction)
            {
                continueAction?.Enable();
            }
            else if (continueActionType == ContinueActionType.InputSystemActionFromAsset)
            {
                continueActionReference?.action.Enable();
            }
#endif

            lineText.gameObject.SetActive(true);
            canvasGroup.gameObject.SetActive(true);

            if (continueButton != null)
            {
                continueButton.SetActive(false);
            }

            interruptionFlag.Clear();

            if (characterNameText == null)
            {
                if (showCharacterNameInLineView)
                {
                    lineText.text = dialogueLine.Text.Text;
                }
                else
                {
                    lineText.text = dialogueLine.TextWithoutCharacterName.Text;
                }
            }
            else
            {
                characterNameText.text = dialogueLine.CharacterName;
                lineText.text = dialogueLine.TextWithoutCharacterName.Text;
            }

            if (useFadeEffect)
            {
                if (useTypewriterEffect)
                {
                    // If we're also using a typewriter effect, ensure that
                    // there are no visible characters so that we don't
                    // fade in on the text fully visible
                    lineText.maxVisibleCharacters = 0;
                }
                else
                {
                    // Ensure that the max visible characters is effectively unlimited.
                    lineText.maxVisibleCharacters = int.MaxValue;
                }

                // Fade up and then call FadeComplete when done
                StartCoroutine(Effects.FadeAlpha(canvasGroup, 0, 1, fadeInTime, () => FadeComplete(onDialogueLineFinished), interruptionFlag));
            }
            else
            {
                // Immediately appear 
                canvasGroup.interactable = true;
                canvasGroup.alpha = 1;
                canvasGroup.blocksRaycasts = true;

                if (useTypewriterEffect)
                {
                    // Start the typewriter
                    StartCoroutine(Effects.Typewriter(lineText, typewriterEffectSpeed, OnCharacterTyped, onDialogueLineFinished, interruptionFlag));
                }
                else
                {
                    onDialogueLineFinished();
                }
            }

            void FadeComplete(Action onFinished)
            {
<<<<<<< HEAD
                StartCoroutine(Effects.Typewriter(lineText, typewriterEffectSpeed, OnCharacterTyped, onDialogueLineFinished, interruptionFlag));
            }
            else
            {
                onDialogueLineFinished();
=======
                if (useTypewriterEffect)
                {
                    StartCoroutine(Effects.Typewriter(lineText, typewriterEffectSpeed, onFinished, interruptionFlag));
                }
                else
                {
                    onFinished();
                }
>>>>>>> 98d4413e
            }
        }

        public void OnContinueClicked()
        {
            if (currentLine == null)
            {
                // We're not actually displaying a line. No-op.
                return;
            }
            ReadyForNextLine();
        }
    }
}<|MERGE_RESOLUTION|>--- conflicted
+++ resolved
@@ -380,22 +380,14 @@
 
             void FadeComplete(Action onFinished)
             {
-<<<<<<< HEAD
-                StartCoroutine(Effects.Typewriter(lineText, typewriterEffectSpeed, OnCharacterTyped, onDialogueLineFinished, interruptionFlag));
-            }
-            else
-            {
-                onDialogueLineFinished();
-=======
                 if (useTypewriterEffect)
                 {
-                    StartCoroutine(Effects.Typewriter(lineText, typewriterEffectSpeed, onFinished, interruptionFlag));
+                    StartCoroutine(Effects.Typewriter(lineText, typewriterEffectSpeed, OnCharacterTyped, onFinished, interruptionFlag));
                 }
                 else
                 {
                     onFinished();
                 }
->>>>>>> 98d4413e
             }
         }
 
