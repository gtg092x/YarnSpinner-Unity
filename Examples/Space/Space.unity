%YAML 1.1
%TAG !u! tag:unity3d.com,2011:
--- !u!29 &1
OcclusionCullingSettings:
  m_ObjectHideFlags: 0
  serializedVersion: 2
  m_OcclusionBakeSettings:
    smallestOccluder: 5
    smallestHole: 0.25
    backfaceThreshold: 100
  m_SceneGUID: 00000000000000000000000000000000
  m_OcclusionCullingData: {fileID: 0}
--- !u!104 &2
RenderSettings:
  m_ObjectHideFlags: 0
  serializedVersion: 9
  m_Fog: 0
  m_FogColor: {r: 0.5, g: 0.5, b: 0.5, a: 1}
  m_FogMode: 3
  m_FogDensity: 0.01
  m_LinearFogStart: 0
  m_LinearFogEnd: 300
  m_AmbientSkyColor: {r: 0.212, g: 0.227, b: 0.259, a: 1}
  m_AmbientEquatorColor: {r: 0.114, g: 0.125, b: 0.133, a: 1}
  m_AmbientGroundColor: {r: 0.047, g: 0.043, b: 0.035, a: 1}
  m_AmbientIntensity: 1
  m_AmbientMode: 3
  m_SubtractiveShadowColor: {r: 0.42, g: 0.478, b: 0.627, a: 1}
  m_SkyboxMaterial: {fileID: 0}
  m_HaloStrength: 0.5
  m_FlareStrength: 1
  m_FlareFadeSpeed: 3
  m_HaloTexture: {fileID: 0}
  m_SpotCookie: {fileID: 10001, guid: 0000000000000000e000000000000000, type: 0}
  m_DefaultReflectionMode: 0
  m_DefaultReflectionResolution: 128
  m_ReflectionBounces: 1
  m_ReflectionIntensity: 1
  m_CustomReflection: {fileID: 0}
  m_Sun: {fileID: 0}
  m_IndirectSpecularColor: {r: 0, g: 0, b: 0, a: 1}
  m_UseRadianceAmbientProbe: 0
--- !u!157 &4
LightmapSettings:
  m_ObjectHideFlags: 0
  serializedVersion: 11
  m_GIWorkflowMode: 1
  m_GISettings:
    serializedVersion: 2
    m_BounceScale: 1
    m_IndirectOutputScale: 1
    m_AlbedoBoost: 1
    m_EnvironmentLightingMode: 0
    m_EnableBakedLightmaps: 0
    m_EnableRealtimeLightmaps: 0
  m_LightmapEditorSettings:
    serializedVersion: 10
    m_Resolution: 2
    m_BakeResolution: 40
    m_AtlasSize: 1024
    m_AO: 0
    m_AOMaxDistance: 1
    m_CompAOExponent: 0
    m_CompAOExponentDirect: 0
    m_Padding: 2
    m_LightmapParameters: {fileID: 0}
    m_LightmapsBakeMode: 1
    m_TextureCompression: 1
    m_FinalGather: 0
    m_FinalGatherFiltering: 1
    m_FinalGatherRayCount: 1024
    m_ReflectionCompression: 2
    m_MixedBakeMode: 1
    m_BakeBackend: 0
    m_PVRSampling: 1
    m_PVRDirectSampleCount: 32
    m_PVRSampleCount: 500
    m_PVRBounces: 2
    m_PVRFilterTypeDirect: 0
    m_PVRFilterTypeIndirect: 0
    m_PVRFilterTypeAO: 0
    m_PVRFilteringMode: 2
    m_PVRCulling: 1
    m_PVRFilteringGaussRadiusDirect: 1
    m_PVRFilteringGaussRadiusIndirect: 5
    m_PVRFilteringGaussRadiusAO: 2
    m_PVRFilteringAtrousPositionSigmaDirect: 0.5
    m_PVRFilteringAtrousPositionSigmaIndirect: 2
    m_PVRFilteringAtrousPositionSigmaAO: 1
    m_ShowResolutionOverlay: 1
  m_LightingDataAsset: {fileID: 0}
  m_UseShadowmask: 0
--- !u!196 &5
NavMeshSettings:
  serializedVersion: 2
  m_ObjectHideFlags: 0
  m_BuildSettings:
    serializedVersion: 2
    agentTypeID: 0
    agentRadius: 0.5
    agentHeight: 2
    agentSlope: 45
    agentClimb: 0.4
    ledgeDropHeight: 0
    maxJumpAcrossDistance: 0
    minRegionArea: 2
    manualCellSize: 0
    cellSize: 0.16666667
    manualTileSize: 0
    tileSize: 256
    accuratePlacement: 0
    debug:
      m_Flags: 0
  m_NavMeshData: {fileID: 0}
--- !u!1 &323044763
GameObject:
  m_ObjectHideFlags: 0
  m_CorrespondingSourceObject: {fileID: 0}
  m_PrefabInstance: {fileID: 0}
  m_PrefabAsset: {fileID: 0}
  serializedVersion: 6
  m_Component:
  - component: {fileID: 323044764}
  m_Layer: 5
  m_Name: Game Controls Container
  m_TagString: Untagged
  m_Icon: {fileID: 0}
  m_NavMeshLayer: 0
  m_StaticEditorFlags: 0
  m_IsActive: 1
--- !u!224 &323044764
RectTransform:
  m_ObjectHideFlags: 0
  m_CorrespondingSourceObject: {fileID: 0}
  m_PrefabInstance: {fileID: 0}
  m_PrefabAsset: {fileID: 0}
  m_GameObject: {fileID: 323044763}
  m_LocalRotation: {x: -0, y: -0, z: -0, w: 1}
  m_LocalPosition: {x: 0, y: 0, z: 571.9404}
  m_LocalScale: {x: 1, y: 1, z: 1}
  m_Children:
  - {fileID: 963603349}
  - {fileID: 2027769762}
  - {fileID: 626673696}
  m_Father: {fileID: 601102588}
  m_RootOrder: 0
  m_LocalEulerAnglesHint: {x: 0, y: 0, z: 0}
  m_AnchorMin: {x: 0, y: 0}
  m_AnchorMax: {x: 1, y: 1}
  m_AnchoredPosition: {x: 0, y: 0}
  m_SizeDelta: {x: 0, y: 0}
  m_Pivot: {x: 0.5, y: 0.5}
--- !u!1 &416359477
GameObject:
  m_ObjectHideFlags: 0
  m_CorrespondingSourceObject: {fileID: 0}
  m_PrefabInstance: {fileID: 0}
  m_PrefabAsset: {fileID: 0}
  serializedVersion: 6
  m_Component:
  - component: {fileID: 416359478}
  - component: {fileID: 416359480}
  - component: {fileID: 416359479}
  m_Layer: 5
  m_Name: Text
  m_TagString: Untagged
  m_Icon: {fileID: 0}
  m_NavMeshLayer: 0
  m_StaticEditorFlags: 0
  m_IsActive: 1
--- !u!224 &416359478
RectTransform:
  m_ObjectHideFlags: 0
  m_CorrespondingSourceObject: {fileID: 0}
  m_PrefabInstance: {fileID: 0}
  m_PrefabAsset: {fileID: 0}
  m_GameObject: {fileID: 416359477}
  m_LocalRotation: {x: 0, y: 0, z: 0, w: 1}
  m_LocalPosition: {x: 0, y: 0, z: 0}
  m_LocalScale: {x: 1, y: 1, z: 1}
  m_Children: []
  m_Father: {fileID: 2027769762}
  m_RootOrder: 0
  m_LocalEulerAnglesHint: {x: 0, y: 0, z: 0}
  m_AnchorMin: {x: 0, y: 0}
  m_AnchorMax: {x: 1, y: 1}
  m_AnchoredPosition: {x: 0, y: 0}
  m_SizeDelta: {x: 0, y: 0}
  m_Pivot: {x: 0.5, y: 0.5}
--- !u!114 &416359479
MonoBehaviour:
  m_ObjectHideFlags: 0
  m_CorrespondingSourceObject: {fileID: 0}
  m_PrefabInstance: {fileID: 0}
  m_PrefabAsset: {fileID: 0}
  m_GameObject: {fileID: 416359477}
  m_Enabled: 1
  m_EditorHideFlags: 0
  m_Script: {fileID: 708705254, guid: f70555f144d8491a825f0804e09c671c, type: 3}
  m_Name: 
  m_EditorClassIdentifier: 
  m_Material: {fileID: 0}
  m_Color: {r: 0.19607843, g: 0.19607843, b: 0.19607843, a: 1}
  m_RaycastTarget: 1
  m_OnCullStateChanged:
    m_PersistentCalls:
      m_Calls: []
  m_FontData:
    m_Font: {fileID: 10102, guid: 0000000000000000e000000000000000, type: 0}
    m_FontSize: 28
    m_FontStyle: 1
    m_BestFit: 0
    m_MinSize: 2
    m_MaxSize: 40
    m_Alignment: 4
    m_AlignByGeometry: 0
    m_RichText: 1
    m_HorizontalOverflow: 0
    m_VerticalOverflow: 0
    m_LineSpacing: 1
  m_Text: <
--- !u!222 &416359480
CanvasRenderer:
  m_ObjectHideFlags: 0
  m_CorrespondingSourceObject: {fileID: 0}
  m_PrefabInstance: {fileID: 0}
  m_PrefabAsset: {fileID: 0}
  m_GameObject: {fileID: 416359477}
  m_CullTransparentMesh: 0
--- !u!1 &463211624
GameObject:
  m_ObjectHideFlags: 0
  m_CorrespondingSourceObject: {fileID: 0}
  m_PrefabInstance: {fileID: 0}
  m_PrefabAsset: {fileID: 0}
  serializedVersion: 6
  m_Component:
  - component: {fileID: 463211625}
  - component: {fileID: 463211626}
  - component: {fileID: 463211627}
  m_Layer: 0
  m_Name: Sally
  m_TagString: Untagged
  m_Icon: {fileID: 0}
  m_NavMeshLayer: 0
  m_StaticEditorFlags: 0
  m_IsActive: 1
--- !u!4 &463211625
Transform:
  m_ObjectHideFlags: 0
  m_CorrespondingSourceObject: {fileID: 0}
  m_PrefabInstance: {fileID: 0}
  m_PrefabAsset: {fileID: 0}
  m_GameObject: {fileID: 463211624}
  m_LocalRotation: {x: 0, y: 0, z: 0, w: 1}
  m_LocalPosition: {x: 3.1, y: -3, z: -0.58298093}
  m_LocalScale: {x: 1, y: 1, z: 1}
  m_Children: []
  m_Father: {fileID: 0}
  m_RootOrder: 0
  m_LocalEulerAnglesHint: {x: 0, y: 0, z: 0}
--- !u!114 &463211626
MonoBehaviour:
  m_ObjectHideFlags: 0
  m_CorrespondingSourceObject: {fileID: 0}
  m_PrefabInstance: {fileID: 0}
  m_PrefabAsset: {fileID: 0}
  m_GameObject: {fileID: 463211624}
  m_Enabled: 1
  m_EditorHideFlags: 0
  m_Script: {fileID: 11500000, guid: 3419b57eb638f44db88701b5b33b8af8, type: 3}
  m_Name: 
  m_EditorClassIdentifier: 
  characterName: Sally
  talkToNode: Sally
  scriptToLoad: {fileID: 11400000, guid: 8b6ae1e8d32e840f0b3fd0b033e52253, type: 3}
--- !u!212 &463211627
SpriteRenderer:
  m_ObjectHideFlags: 0
  m_CorrespondingSourceObject: {fileID: 0}
  m_PrefabInstance: {fileID: 0}
  m_PrefabAsset: {fileID: 0}
  m_GameObject: {fileID: 463211624}
  m_Enabled: 1
  m_CastShadows: 0
  m_ReceiveShadows: 0
  m_DynamicOccludee: 1
  m_MotionVectors: 1
  m_LightProbeUsage: 0
  m_ReflectionProbeUsage: 0
  m_RenderingLayerMask: 1
  m_RendererPriority: 0
  m_Materials:
  - {fileID: 10754, guid: 0000000000000000f000000000000000, type: 0}
  m_StaticBatchInfo:
    firstSubMesh: 0
    subMeshCount: 0
  m_StaticBatchRoot: {fileID: 0}
  m_ProbeAnchor: {fileID: 0}
  m_LightProbeVolumeOverride: {fileID: 0}
  m_ScaleInLightmap: 1
  m_PreserveUVs: 0
  m_IgnoreNormalsForChartDetection: 0
  m_ImportantGI: 0
  m_StitchLightmapSeams: 1
  m_SelectedEditorRenderState: 0
  m_MinimumChartSize: 4
  m_AutoUVMaxDistance: 0.5
  m_AutoUVMaxAngle: 89
  m_LightmapParameters: {fileID: 0}
  m_SortingLayerID: 0
  m_SortingLayer: 0
  m_SortingOrder: 0
  m_Sprite: {fileID: 21300000, guid: a0c63b83e172440108bb5f371c95f6e6, type: 3}
  m_Color: {r: 1, g: 1, b: 1, a: 1}
  m_FlipX: 0
  m_FlipY: 0
  m_DrawMode: 0
  m_Size: {x: 1, y: 1}
  m_AdaptiveModeThreshold: 0.5
  m_SpriteTileMode: 0
  m_WasSpriteAssigned: 1
  m_MaskInteraction: 0
  m_SpriteSortPoint: 0
--- !u!1 &483402866
GameObject:
  m_ObjectHideFlags: 0
  m_CorrespondingSourceObject: {fileID: 0}
  m_PrefabInstance: {fileID: 0}
  m_PrefabAsset: {fileID: 0}
  serializedVersion: 6
  m_Component:
  - component: {fileID: 483402867}
  - component: {fileID: 483402868}
  - component: {fileID: 483402869}
  m_Layer: 0
  m_Name: ShipFace
  m_TagString: Untagged
  m_Icon: {fileID: 0}
  m_NavMeshLayer: 0
  m_StaticEditorFlags: 0
  m_IsActive: 1
--- !u!4 &483402867
Transform:
  m_ObjectHideFlags: 0
  m_CorrespondingSourceObject: {fileID: 0}
  m_PrefabInstance: {fileID: 0}
  m_PrefabAsset: {fileID: 0}
  m_GameObject: {fileID: 483402866}
  m_LocalRotation: {x: 0, y: 0, z: 0, w: 1}
  m_LocalPosition: {x: 0, y: 0.62, z: 0}
  m_LocalScale: {x: 1, y: 1, z: 1}
  m_Children: []
  m_Father: {fileID: 1926079639}
  m_RootOrder: 0
  m_LocalEulerAnglesHint: {x: 0, y: 0, z: 0}
--- !u!212 &483402868
SpriteRenderer:
  m_ObjectHideFlags: 0
  m_CorrespondingSourceObject: {fileID: 0}
  m_PrefabInstance: {fileID: 0}
  m_PrefabAsset: {fileID: 0}
  m_GameObject: {fileID: 483402866}
  m_Enabled: 1
  m_CastShadows: 0
  m_ReceiveShadows: 0
  m_DynamicOccludee: 1
  m_MotionVectors: 1
  m_LightProbeUsage: 0
  m_ReflectionProbeUsage: 0
  m_RenderingLayerMask: 1
  m_RendererPriority: 0
  m_Materials:
  - {fileID: 10754, guid: 0000000000000000f000000000000000, type: 0}
  m_StaticBatchInfo:
    firstSubMesh: 0
    subMeshCount: 0
  m_StaticBatchRoot: {fileID: 0}
  m_ProbeAnchor: {fileID: 0}
  m_LightProbeVolumeOverride: {fileID: 0}
  m_ScaleInLightmap: 1
  m_PreserveUVs: 0
  m_IgnoreNormalsForChartDetection: 0
  m_ImportantGI: 0
  m_StitchLightmapSeams: 1
  m_SelectedEditorRenderState: 0
  m_MinimumChartSize: 4
  m_AutoUVMaxDistance: 0.5
  m_AutoUVMaxAngle: 89
  m_LightmapParameters: {fileID: 0}
  m_SortingLayerID: 0
  m_SortingLayer: 0
  m_SortingOrder: 1
  m_Sprite: {fileID: 21300000, guid: 4eee64e084df54c6a929026d4552502f, type: 3}
  m_Color: {r: 1, g: 1, b: 1, a: 1}
  m_FlipX: 0
  m_FlipY: 0
  m_DrawMode: 0
  m_Size: {x: 1, y: 1}
  m_AdaptiveModeThreshold: 0.5
  m_SpriteTileMode: 0
  m_WasSpriteAssigned: 1
  m_MaskInteraction: 0
  m_SpriteSortPoint: 0
--- !u!114 &483402869
MonoBehaviour:
  m_ObjectHideFlags: 0
  m_CorrespondingSourceObject: {fileID: 0}
  m_PrefabInstance: {fileID: 0}
  m_PrefabAsset: {fileID: 0}
  m_GameObject: {fileID: 483402866}
  m_Enabled: 1
  m_EditorHideFlags: 0
  m_Script: {fileID: 11500000, guid: 38c717a794b9f4e66802ee51e19eaf8a, type: 3}
  m_Name: 
  m_EditorClassIdentifier: 
  sprites:
  - name: neutral
    sprite: {fileID: 21300000, guid: 4eee64e084df54c6a929026d4552502f, type: 3}
  - name: happy
    sprite: {fileID: 21300000, guid: cd962023ce1d84e8aa5f5a552151711c, type: 3}
--- !u!1 &565956662
GameObject:
  m_ObjectHideFlags: 0
  m_CorrespondingSourceObject: {fileID: 0}
  m_PrefabInstance: {fileID: 0}
  m_PrefabAsset: {fileID: 0}
  serializedVersion: 6
  m_Component:
  - component: {fileID: 565956667}
  - component: {fileID: 565956666}
  - component: {fileID: 565956664}
  - component: {fileID: 565956663}
  - component: {fileID: 565956668}
  m_Layer: 0
  m_Name: Main Camera
  m_TagString: MainCamera
  m_Icon: {fileID: 0}
  m_NavMeshLayer: 0
  m_StaticEditorFlags: 0
  m_IsActive: 1
--- !u!81 &565956663
AudioListener:
  m_ObjectHideFlags: 0
  m_CorrespondingSourceObject: {fileID: 0}
  m_PrefabInstance: {fileID: 0}
  m_PrefabAsset: {fileID: 0}
  m_GameObject: {fileID: 565956662}
  m_Enabled: 1
--- !u!124 &565956664
Behaviour:
  m_ObjectHideFlags: 0
  m_CorrespondingSourceObject: {fileID: 0}
  m_PrefabInstance: {fileID: 0}
  m_PrefabAsset: {fileID: 0}
  m_GameObject: {fileID: 565956662}
  m_Enabled: 1
--- !u!20 &565956666
Camera:
  m_ObjectHideFlags: 0
  m_CorrespondingSourceObject: {fileID: 0}
  m_PrefabInstance: {fileID: 0}
  m_PrefabAsset: {fileID: 0}
  m_GameObject: {fileID: 565956662}
  m_Enabled: 1
  serializedVersion: 2
  m_ClearFlags: 1
  m_BackGroundColor: {r: 0, g: 0.22434081, b: 0.41176468, a: 0.019607844}
  m_projectionMatrixMode: 1
  m_SensorSize: {x: 36, y: 24}
  m_LensShift: {x: 0, y: 0}
  m_GateFitMode: 2
  m_FocalLength: 50
  m_NormalizedViewPortRect:
    serializedVersion: 2
    x: 0
    y: 0
    width: 1
    height: 1
  near clip plane: 0.3
  far clip plane: 1000
  field of view: 60
  orthographic: 1
  orthographic size: 5
  m_Depth: -1
  m_CullingMask:
    serializedVersion: 2
    m_Bits: 4294967295
  m_RenderingPath: -1
  m_TargetTexture: {fileID: 0}
  m_TargetDisplay: 0
  m_TargetEye: 3
  m_HDR: 0
  m_AllowMSAA: 1
  m_AllowDynamicResolution: 0
  m_ForceIntoRT: 0
  m_OcclusionCulling: 1
  m_StereoConvergence: 10
  m_StereoSeparation: 0.022
--- !u!4 &565956667
Transform:
  m_ObjectHideFlags: 0
  m_CorrespondingSourceObject: {fileID: 0}
  m_PrefabInstance: {fileID: 0}
  m_PrefabAsset: {fileID: 0}
  m_GameObject: {fileID: 565956662}
  m_LocalRotation: {x: 0, y: 0, z: 0, w: 1}
  m_LocalPosition: {x: 0, y: 0, z: -10}
  m_LocalScale: {x: 1, y: 1, z: 1}
  m_Children: []
  m_Father: {fileID: 0}
  m_RootOrder: 3
  m_LocalEulerAnglesHint: {x: 0, y: 0, z: 0}
--- !u!114 &565956668
MonoBehaviour:
  m_ObjectHideFlags: 0
  m_CorrespondingSourceObject: {fileID: 0}
  m_PrefabInstance: {fileID: 0}
  m_PrefabAsset: {fileID: 0}
  m_GameObject: {fileID: 565956662}
  m_Enabled: 1
  m_EditorHideFlags: 0
  m_Script: {fileID: 11500000, guid: fe18f4224e7904e9082a0d6df82aa89f, type: 3}
  m_Name: 
  m_EditorClassIdentifier: 
  target: {fileID: 924306998}
  minPosition: 1.36
  maxPosition: 13.72
  moveSpeed: 2
--- !u!1 &601102587
GameObject:
  m_ObjectHideFlags: 0
  m_CorrespondingSourceObject: {fileID: 0}
  m_PrefabInstance: {fileID: 0}
  m_PrefabAsset: {fileID: 0}
  serializedVersion: 6
  m_Component:
  - component: {fileID: 601102588}
  - component: {fileID: 601102591}
  - component: {fileID: 601102590}
  - component: {fileID: 601102589}
  m_Layer: 5
  m_Name: Mobile Movement Controls
  m_TagString: Untagged
  m_Icon: {fileID: 0}
  m_NavMeshLayer: 0
  m_StaticEditorFlags: 0
  m_IsActive: 1
--- !u!224 &601102588
RectTransform:
  m_ObjectHideFlags: 0
  m_CorrespondingSourceObject: {fileID: 0}
  m_PrefabInstance: {fileID: 0}
  m_PrefabAsset: {fileID: 0}
  m_GameObject: {fileID: 601102587}
  m_LocalRotation: {x: 0, y: 0, z: 0, w: 1}
  m_LocalPosition: {x: 0, y: 0, z: 0}
  m_LocalScale: {x: 0, y: 0, z: 0}
  m_Children:
  - {fileID: 323044764}
  m_Father: {fileID: 0}
  m_RootOrder: 5
  m_LocalEulerAnglesHint: {x: 0, y: 0, z: 0}
  m_AnchorMin: {x: 0, y: 0}
  m_AnchorMax: {x: 0, y: 0}
  m_AnchoredPosition: {x: 0, y: 0}
  m_SizeDelta: {x: 0, y: 0}
  m_Pivot: {x: 0, y: 0}
--- !u!114 &601102589
MonoBehaviour:
  m_ObjectHideFlags: 0
  m_CorrespondingSourceObject: {fileID: 0}
  m_PrefabInstance: {fileID: 0}
  m_PrefabAsset: {fileID: 0}
  m_GameObject: {fileID: 601102587}
  m_Enabled: 1
  m_EditorHideFlags: 0
  m_Script: {fileID: 1301386320, guid: f70555f144d8491a825f0804e09c671c, type: 3}
  m_Name: 
  m_EditorClassIdentifier: 
  m_IgnoreReversedGraphics: 1
  m_BlockingObjects: 0
  m_BlockingMask:
    serializedVersion: 2
    m_Bits: 4294967295
--- !u!114 &601102590
MonoBehaviour:
  m_ObjectHideFlags: 0
  m_CorrespondingSourceObject: {fileID: 0}
  m_PrefabInstance: {fileID: 0}
  m_PrefabAsset: {fileID: 0}
  m_GameObject: {fileID: 601102587}
  m_Enabled: 1
  m_EditorHideFlags: 0
  m_Script: {fileID: 1980459831, guid: f70555f144d8491a825f0804e09c671c, type: 3}
  m_Name: 
  m_EditorClassIdentifier: 
  m_UiScaleMode: 0
  m_ReferencePixelsPerUnit: 100
  m_ScaleFactor: 1
  m_ReferenceResolution: {x: 800, y: 600}
  m_ScreenMatchMode: 0
  m_MatchWidthOrHeight: 0
  m_PhysicalUnit: 3
  m_FallbackScreenDPI: 96
  m_DefaultSpriteDPI: 96
  m_DynamicPixelsPerUnit: 1
--- !u!223 &601102591
Canvas:
  m_ObjectHideFlags: 0
  m_CorrespondingSourceObject: {fileID: 0}
  m_PrefabInstance: {fileID: 0}
  m_PrefabAsset: {fileID: 0}
  m_GameObject: {fileID: 601102587}
  m_Enabled: 1
  serializedVersion: 3
  m_RenderMode: 0
  m_Camera: {fileID: 0}
  m_PlaneDistance: 100
  m_PixelPerfect: 1
  m_ReceivesEvents: 1
  m_OverrideSorting: 0
  m_OverridePixelPerfect: 0
  m_SortingBucketNormalizedSize: 0
  m_AdditionalShaderChannelsFlag: 1
  m_SortingLayerID: 0
  m_SortingOrder: 0
  m_TargetDisplay: 0
--- !u!1 &626673695
GameObject:
  m_ObjectHideFlags: 0
  m_CorrespondingSourceObject: {fileID: 0}
  m_PrefabInstance: {fileID: 0}
  m_PrefabAsset: {fileID: 0}
  serializedVersion: 6
  m_Component:
  - component: {fileID: 626673696}
  - component: {fileID: 626673699}
  - component: {fileID: 626673698}
  - component: {fileID: 626673697}
  - component: {fileID: 626673700}
  m_Layer: 5
  m_Name: Right Button
  m_TagString: Untagged
  m_Icon: {fileID: 0}
  m_NavMeshLayer: 0
  m_StaticEditorFlags: 0
  m_IsActive: 1
--- !u!224 &626673696
RectTransform:
  m_ObjectHideFlags: 0
  m_CorrespondingSourceObject: {fileID: 0}
  m_PrefabInstance: {fileID: 0}
  m_PrefabAsset: {fileID: 0}
  m_GameObject: {fileID: 626673695}
  m_LocalRotation: {x: 0, y: 0, z: 0, w: 1}
  m_LocalPosition: {x: 0, y: 0, z: 0}
  m_LocalScale: {x: 1, y: 1, z: 1}
  m_Children:
  - {fileID: 847882653}
  m_Father: {fileID: 323044764}
  m_RootOrder: 2
  m_LocalEulerAnglesHint: {x: 0, y: 0, z: 0}
  m_AnchorMin: {x: 1, y: 0.5}
  m_AnchorMax: {x: 1, y: 0.5}
  m_AnchoredPosition: {x: 0, y: 0}
  m_SizeDelta: {x: 70, y: 100}
  m_Pivot: {x: 1, y: 0.5}
--- !u!114 &626673697
MonoBehaviour:
  m_ObjectHideFlags: 0
  m_CorrespondingSourceObject: {fileID: 0}
  m_PrefabInstance: {fileID: 0}
  m_PrefabAsset: {fileID: 0}
  m_GameObject: {fileID: 626673695}
  m_Enabled: 1
  m_EditorHideFlags: 0
  m_Script: {fileID: -1862395651, guid: f70555f144d8491a825f0804e09c671c, type: 3}
  m_Name: 
  m_EditorClassIdentifier: 
  m_Delegates:
  - eventID: 2
    callback:
      m_PersistentCalls:
        m_Calls:
        - m_Target: {fileID: 924306999}
          m_MethodName: set_movementFromButtons
          m_Mode: 4
          m_Arguments:
            m_ObjectArgument: {fileID: 0}
            m_ObjectArgumentAssemblyTypeName: UnityEngine.Object, UnityEngine
            m_IntArgument: 0
            m_FloatArgument: 1
            m_StringArgument: 
            m_BoolArgument: 0
          m_CallState: 2
  - eventID: 3
    callback:
      m_PersistentCalls:
        m_Calls:
        - m_Target: {fileID: 924306999}
          m_MethodName: set_movementFromButtons
          m_Mode: 4
          m_Arguments:
            m_ObjectArgument: {fileID: 0}
            m_ObjectArgumentAssemblyTypeName: UnityEngine.Object, UnityEngine
            m_IntArgument: 0
            m_FloatArgument: 0
            m_StringArgument: 
            m_BoolArgument: 0
          m_CallState: 2
  delegates: []
--- !u!114 &626673698
MonoBehaviour:
  m_ObjectHideFlags: 0
  m_CorrespondingSourceObject: {fileID: 0}
  m_PrefabInstance: {fileID: 0}
  m_PrefabAsset: {fileID: 0}
  m_GameObject: {fileID: 626673695}
  m_Enabled: 1
  m_EditorHideFlags: 0
  m_Script: {fileID: -765806418, guid: f70555f144d8491a825f0804e09c671c, type: 3}
  m_Name: 
  m_EditorClassIdentifier: 
  m_Material: {fileID: 0}
  m_Color: {r: 1, g: 1, b: 1, a: 1}
  m_RaycastTarget: 1
  m_OnCullStateChanged:
    m_PersistentCalls:
      m_Calls: []
  m_Sprite: {fileID: 10905, guid: 0000000000000000f000000000000000, type: 0}
  m_Type: 1
  m_PreserveAspect: 0
  m_FillCenter: 1
  m_FillMethod: 4
  m_FillAmount: 1
  m_FillClockwise: 1
  m_FillOrigin: 0
  m_UseSpriteMesh: 0
--- !u!222 &626673699
CanvasRenderer:
  m_ObjectHideFlags: 0
  m_CorrespondingSourceObject: {fileID: 0}
  m_PrefabInstance: {fileID: 0}
  m_PrefabAsset: {fileID: 0}
  m_GameObject: {fileID: 626673695}
  m_CullTransparentMesh: 0
--- !u!114 &626673700
MonoBehaviour:
  m_ObjectHideFlags: 0
  m_CorrespondingSourceObject: {fileID: 0}
  m_PrefabInstance: {fileID: 0}
  m_PrefabAsset: {fileID: 0}
  m_GameObject: {fileID: 626673695}
  m_Enabled: 1
  m_EditorHideFlags: 0
  m_Script: {fileID: 11500000, guid: 7c858211a36e44c32b4803041033c786, type: 3}
  m_Name: 
  m_EditorClassIdentifier: 
--- !u!1 &847882652
GameObject:
  m_ObjectHideFlags: 0
  m_CorrespondingSourceObject: {fileID: 0}
  m_PrefabInstance: {fileID: 0}
  m_PrefabAsset: {fileID: 0}
  serializedVersion: 6
  m_Component:
  - component: {fileID: 847882653}
  - component: {fileID: 847882655}
  - component: {fileID: 847882654}
  m_Layer: 5
  m_Name: Text
  m_TagString: Untagged
  m_Icon: {fileID: 0}
  m_NavMeshLayer: 0
  m_StaticEditorFlags: 0
  m_IsActive: 1
--- !u!224 &847882653
RectTransform:
  m_ObjectHideFlags: 0
  m_CorrespondingSourceObject: {fileID: 0}
  m_PrefabInstance: {fileID: 0}
  m_PrefabAsset: {fileID: 0}
  m_GameObject: {fileID: 847882652}
  m_LocalRotation: {x: 0, y: 0, z: 0, w: 1}
  m_LocalPosition: {x: 0, y: 0, z: 0}
  m_LocalScale: {x: 1, y: 1, z: 1}
  m_Children: []
  m_Father: {fileID: 626673696}
  m_RootOrder: 0
  m_LocalEulerAnglesHint: {x: 0, y: 0, z: 0}
  m_AnchorMin: {x: 0, y: 0}
  m_AnchorMax: {x: 1, y: 1}
  m_AnchoredPosition: {x: 0, y: 0}
  m_SizeDelta: {x: 0, y: 0}
  m_Pivot: {x: 0.5, y: 0.5}
--- !u!114 &847882654
MonoBehaviour:
  m_ObjectHideFlags: 0
  m_CorrespondingSourceObject: {fileID: 0}
  m_PrefabInstance: {fileID: 0}
  m_PrefabAsset: {fileID: 0}
  m_GameObject: {fileID: 847882652}
  m_Enabled: 1
  m_EditorHideFlags: 0
  m_Script: {fileID: 708705254, guid: f70555f144d8491a825f0804e09c671c, type: 3}
  m_Name: 
  m_EditorClassIdentifier: 
  m_Material: {fileID: 0}
  m_Color: {r: 0.19607843, g: 0.19607843, b: 0.19607843, a: 1}
  m_RaycastTarget: 1
  m_OnCullStateChanged:
    m_PersistentCalls:
      m_Calls: []
  m_FontData:
    m_Font: {fileID: 10102, guid: 0000000000000000e000000000000000, type: 0}
    m_FontSize: 28
    m_FontStyle: 1
    m_BestFit: 0
    m_MinSize: 2
    m_MaxSize: 40
    m_Alignment: 4
    m_AlignByGeometry: 0
    m_RichText: 1
    m_HorizontalOverflow: 0
    m_VerticalOverflow: 0
    m_LineSpacing: 1
  m_Text: '>'
--- !u!222 &847882655
CanvasRenderer:
  m_ObjectHideFlags: 0
  m_CorrespondingSourceObject: {fileID: 0}
  m_PrefabInstance: {fileID: 0}
  m_PrefabAsset: {fileID: 0}
  m_GameObject: {fileID: 847882652}
  m_CullTransparentMesh: 0
--- !u!1 &924306997
GameObject:
  m_ObjectHideFlags: 0
  m_CorrespondingSourceObject: {fileID: 0}
  m_PrefabInstance: {fileID: 0}
  m_PrefabAsset: {fileID: 0}
  serializedVersion: 6
  m_Component:
  - component: {fileID: 924306998}
  - component: {fileID: 924306999}
  - component: {fileID: 924307000}
  - component: {fileID: 924307001}
  m_Layer: 0
  m_Name: Player
  m_TagString: Untagged
  m_Icon: {fileID: 0}
  m_NavMeshLayer: 0
  m_StaticEditorFlags: 0
  m_IsActive: 1
--- !u!4 &924306998
Transform:
  m_ObjectHideFlags: 0
  m_CorrespondingSourceObject: {fileID: 0}
  m_PrefabInstance: {fileID: 0}
  m_PrefabAsset: {fileID: 0}
  m_GameObject: {fileID: 924306997}
  m_LocalRotation: {x: 0, y: 0, z: 0, w: 1}
  m_LocalPosition: {x: -5.37, y: -3, z: -0.58298093}
  m_LocalScale: {x: 1, y: 1, z: 1}
  m_Children: []
  m_Father: {fileID: 0}
  m_RootOrder: 1
  m_LocalEulerAnglesHint: {x: 0, y: 0, z: 0}
--- !u!114 &924306999
MonoBehaviour:
  m_ObjectHideFlags: 0
  m_CorrespondingSourceObject: {fileID: 0}
  m_PrefabInstance: {fileID: 0}
  m_PrefabAsset: {fileID: 0}
  m_GameObject: {fileID: 924306997}
  m_Enabled: 1
  m_EditorHideFlags: 0
  m_Script: {fileID: 11500000, guid: bcea1ccd45a8141e594a8103eefc1fbf, type: 3}
  m_Name: 
  m_EditorClassIdentifier: 
  minPosition: -5.3
  maxPosition: 21
  moveSpeed: 10
  interactionRadius: 4
--- !u!114 &924307000
MonoBehaviour:
  m_ObjectHideFlags: 0
  m_CorrespondingSourceObject: {fileID: 0}
  m_PrefabInstance: {fileID: 0}
  m_PrefabAsset: {fileID: 0}
  m_GameObject: {fileID: 924306997}
  m_Enabled: 1
  m_EditorHideFlags: 0
  m_Script: {fileID: 11500000, guid: 3419b57eb638f44db88701b5b33b8af8, type: 3}
  m_Name: 
  m_EditorClassIdentifier: 
  characterName: Character Name
  talkToNode: 
  scriptToLoad: {fileID: 0}
--- !u!212 &924307001
SpriteRenderer:
  m_ObjectHideFlags: 0
  m_CorrespondingSourceObject: {fileID: 0}
  m_PrefabInstance: {fileID: 0}
  m_PrefabAsset: {fileID: 0}
  m_GameObject: {fileID: 924306997}
  m_Enabled: 1
  m_CastShadows: 0
  m_ReceiveShadows: 0
  m_DynamicOccludee: 1
  m_MotionVectors: 1
  m_LightProbeUsage: 0
  m_ReflectionProbeUsage: 0
  m_RenderingLayerMask: 1
  m_RendererPriority: 0
  m_Materials:
  - {fileID: 10754, guid: 0000000000000000f000000000000000, type: 0}
  m_StaticBatchInfo:
    firstSubMesh: 0
    subMeshCount: 0
  m_StaticBatchRoot: {fileID: 0}
  m_ProbeAnchor: {fileID: 0}
  m_LightProbeVolumeOverride: {fileID: 0}
  m_ScaleInLightmap: 1
  m_PreserveUVs: 0
  m_IgnoreNormalsForChartDetection: 0
  m_ImportantGI: 0
  m_StitchLightmapSeams: 1
  m_SelectedEditorRenderState: 0
  m_MinimumChartSize: 4
  m_AutoUVMaxDistance: 0.5
  m_AutoUVMaxAngle: 89
  m_LightmapParameters: {fileID: 0}
  m_SortingLayerID: 0
  m_SortingLayer: 0
  m_SortingOrder: 5
  m_Sprite: {fileID: 21300000, guid: 1f298915ea6ba427eb07781a6abef127, type: 3}
  m_Color: {r: 1, g: 1, b: 1, a: 1}
  m_FlipX: 0
  m_FlipY: 0
  m_DrawMode: 0
  m_Size: {x: 1, y: 1}
  m_AdaptiveModeThreshold: 0.5
  m_SpriteTileMode: 0
  m_WasSpriteAssigned: 1
  m_MaskInteraction: 0
  m_SpriteSortPoint: 0
--- !u!1 &963603348
GameObject:
  m_ObjectHideFlags: 0
  m_CorrespondingSourceObject: {fileID: 0}
  m_PrefabInstance: {fileID: 0}
  m_PrefabAsset: {fileID: 0}
  serializedVersion: 6
  m_Component:
  - component: {fileID: 963603349}
  - component: {fileID: 963603352}
  - component: {fileID: 963603351}
  - component: {fileID: 963603350}
  - component: {fileID: 963603353}
  m_Layer: 5
  m_Name: Talk Button (invisible, full screen)
  m_TagString: Untagged
  m_Icon: {fileID: 0}
  m_NavMeshLayer: 0
  m_StaticEditorFlags: 0
  m_IsActive: 1
--- !u!224 &963603349
RectTransform:
  m_ObjectHideFlags: 0
  m_CorrespondingSourceObject: {fileID: 0}
  m_PrefabInstance: {fileID: 0}
  m_PrefabAsset: {fileID: 0}
  m_GameObject: {fileID: 963603348}
  m_LocalRotation: {x: 0, y: 0, z: 0, w: 1}
  m_LocalPosition: {x: 0, y: 0, z: 0}
  m_LocalScale: {x: 1, y: 1, z: 1}
  m_Children: []
  m_Father: {fileID: 323044764}
  m_RootOrder: 0
  m_LocalEulerAnglesHint: {x: 0, y: 0, z: 0}
  m_AnchorMin: {x: 0, y: 0}
  m_AnchorMax: {x: 1, y: 1}
  m_AnchoredPosition: {x: 0, y: 0}
  m_SizeDelta: {x: 0, y: 0}
  m_Pivot: {x: 0.5, y: 0.5}
--- !u!114 &963603350
MonoBehaviour:
  m_ObjectHideFlags: 0
  m_CorrespondingSourceObject: {fileID: 0}
  m_PrefabInstance: {fileID: 0}
  m_PrefabAsset: {fileID: 0}
  m_GameObject: {fileID: 963603348}
  m_Enabled: 1
  m_EditorHideFlags: 0
  m_Script: {fileID: -1862395651, guid: f70555f144d8491a825f0804e09c671c, type: 3}
  m_Name: 
  m_EditorClassIdentifier: 
  m_Delegates:
  - eventID: 4
    callback:
      m_PersistentCalls:
        m_Calls:
        - m_Target: {fileID: 924306999}
          m_MethodName: CheckForNearbyNPC
          m_Mode: 1
          m_Arguments:
            m_ObjectArgument: {fileID: 0}
            m_ObjectArgumentAssemblyTypeName: UnityEngine.Object, UnityEngine
            m_IntArgument: 0
            m_FloatArgument: 0
            m_StringArgument: 
            m_BoolArgument: 0
          m_CallState: 2
  delegates: []
--- !u!114 &963603351
MonoBehaviour:
  m_ObjectHideFlags: 0
  m_CorrespondingSourceObject: {fileID: 0}
  m_PrefabInstance: {fileID: 0}
  m_PrefabAsset: {fileID: 0}
  m_GameObject: {fileID: 963603348}
  m_Enabled: 1
  m_EditorHideFlags: 0
  m_Script: {fileID: -765806418, guid: f70555f144d8491a825f0804e09c671c, type: 3}
  m_Name: 
  m_EditorClassIdentifier: 
  m_Material: {fileID: 0}
  m_Color: {r: 1, g: 1, b: 1, a: 0}
  m_RaycastTarget: 1
  m_OnCullStateChanged:
    m_PersistentCalls:
      m_Calls: []
  m_Sprite: {fileID: 0}
  m_Type: 0
  m_PreserveAspect: 0
  m_FillCenter: 1
  m_FillMethod: 4
  m_FillAmount: 1
  m_FillClockwise: 1
  m_FillOrigin: 0
  m_UseSpriteMesh: 0
--- !u!222 &963603352
CanvasRenderer:
  m_ObjectHideFlags: 0
  m_CorrespondingSourceObject: {fileID: 0}
  m_PrefabInstance: {fileID: 0}
  m_PrefabAsset: {fileID: 0}
  m_GameObject: {fileID: 963603348}
  m_CullTransparentMesh: 0
--- !u!114 &963603353
MonoBehaviour:
  m_ObjectHideFlags: 0
  m_CorrespondingSourceObject: {fileID: 0}
  m_PrefabInstance: {fileID: 0}
  m_PrefabAsset: {fileID: 0}
  m_GameObject: {fileID: 963603348}
  m_Enabled: 1
  m_EditorHideFlags: 0
  m_Script: {fileID: 11500000, guid: 7c858211a36e44c32b4803041033c786, type: 3}
  m_Name: 
  m_EditorClassIdentifier: 
--- !u!1 &1045999317
GameObject:
  m_ObjectHideFlags: 0
  m_CorrespondingSourceObject: {fileID: 0}
  m_PrefabInstance: {fileID: 0}
  m_PrefabAsset: {fileID: 0}
  serializedVersion: 6
  m_Component:
  - component: {fileID: 1045999319}
  - component: {fileID: 1045999318}
  m_Layer: 0
  m_Name: Background
  m_TagString: Untagged
  m_Icon: {fileID: 0}
  m_NavMeshLayer: 0
  m_StaticEditorFlags: 0
  m_IsActive: 1
--- !u!212 &1045999318
SpriteRenderer:
  m_ObjectHideFlags: 0
  m_CorrespondingSourceObject: {fileID: 0}
  m_PrefabInstance: {fileID: 0}
  m_PrefabAsset: {fileID: 0}
  m_GameObject: {fileID: 1045999317}
  m_Enabled: 1
  m_CastShadows: 0
  m_ReceiveShadows: 0
  m_DynamicOccludee: 1
  m_MotionVectors: 1
  m_LightProbeUsage: 0
  m_ReflectionProbeUsage: 0
  m_RenderingLayerMask: 1
  m_RendererPriority: 0
  m_Materials:
  - {fileID: 10754, guid: 0000000000000000f000000000000000, type: 0}
  m_StaticBatchInfo:
    firstSubMesh: 0
    subMeshCount: 0
  m_StaticBatchRoot: {fileID: 0}
  m_ProbeAnchor: {fileID: 0}
  m_LightProbeVolumeOverride: {fileID: 0}
  m_ScaleInLightmap: 1
  m_PreserveUVs: 0
  m_IgnoreNormalsForChartDetection: 0
  m_ImportantGI: 0
  m_StitchLightmapSeams: 1
  m_SelectedEditorRenderState: 0
  m_MinimumChartSize: 4
  m_AutoUVMaxDistance: 0.5
  m_AutoUVMaxAngle: 89
  m_LightmapParameters: {fileID: 0}
  m_SortingLayerID: 0
  m_SortingLayer: 0
  m_SortingOrder: -20
  m_Sprite: {fileID: 21300000, guid: fd899a4269bb84697ac44eb9dbfb59d3, type: 3}
  m_Color: {r: 1, g: 1, b: 1, a: 1}
  m_FlipX: 0
  m_FlipY: 0
  m_DrawMode: 0
  m_Size: {x: 1, y: 1}
  m_AdaptiveModeThreshold: 0.5
  m_SpriteTileMode: 0
  m_WasSpriteAssigned: 1
  m_MaskInteraction: 0
  m_SpriteSortPoint: 0
--- !u!4 &1045999319
Transform:
  m_ObjectHideFlags: 0
  m_CorrespondingSourceObject: {fileID: 0}
  m_PrefabInstance: {fileID: 0}
  m_PrefabAsset: {fileID: 0}
  m_GameObject: {fileID: 1045999317}
  m_LocalRotation: {x: 0, y: 0, z: 0, w: 1}
  m_LocalPosition: {x: 0.3, y: 0.1, z: 0}
  m_LocalScale: {x: 1, y: 1, z: 1}
  m_Children: []
  m_Father: {fileID: 1550013669}
  m_RootOrder: 3
  m_LocalEulerAnglesHint: {x: 0, y: 0, z: 0}
--- !u!1 &1231901709 stripped
GameObject:
  m_CorrespondingSourceObject: {fileID: 5935829475398715332, guid: 4ec3df5875e7347beb6176b545b8fb39,
    type: 3}
  m_PrefabInstance: {fileID: 5935829474939389189}
  m_PrefabAsset: {fileID: 0}
--- !u!114 &1231901710
MonoBehaviour:
  m_ObjectHideFlags: 0
  m_CorrespondingSourceObject: {fileID: 0}
  m_PrefabInstance: {fileID: 0}
  m_PrefabAsset: {fileID: 0}
  m_GameObject: {fileID: 1231901709}
  m_Enabled: 1
  m_EditorHideFlags: 0
  m_Script: {fileID: 11500000, guid: eb87ae987c60e9d4f8346202d271648d, type: 3}
  m_Name: 
  m_EditorClassIdentifier: 
  fadeOutTimeOnLineFinish: 0.05
  audioSource: {fileID: 0}
--- !u!1 &1513987730
GameObject:
  m_ObjectHideFlags: 0
  m_CorrespondingSourceObject: {fileID: 0}
  m_PrefabInstance: {fileID: 0}
  m_PrefabAsset: {fileID: 0}
  serializedVersion: 6
  m_Component:
  - component: {fileID: 1513987732}
  - component: {fileID: 1513987731}
  m_Layer: 0
  m_Name: Wall (1)
  m_TagString: Untagged
  m_Icon: {fileID: 0}
  m_NavMeshLayer: 0
  m_StaticEditorFlags: 0
  m_IsActive: 1
--- !u!212 &1513987731
SpriteRenderer:
  m_ObjectHideFlags: 0
  m_CorrespondingSourceObject: {fileID: 0}
  m_PrefabInstance: {fileID: 0}
  m_PrefabAsset: {fileID: 0}
  m_GameObject: {fileID: 1513987730}
  m_Enabled: 1
  m_CastShadows: 0
  m_ReceiveShadows: 0
  m_DynamicOccludee: 1
  m_MotionVectors: 1
  m_LightProbeUsage: 0
  m_ReflectionProbeUsage: 0
  m_RenderingLayerMask: 1
  m_RendererPriority: 0
  m_Materials:
  - {fileID: 10754, guid: 0000000000000000f000000000000000, type: 0}
  m_StaticBatchInfo:
    firstSubMesh: 0
    subMeshCount: 0
  m_StaticBatchRoot: {fileID: 0}
  m_ProbeAnchor: {fileID: 0}
  m_LightProbeVolumeOverride: {fileID: 0}
  m_ScaleInLightmap: 1
  m_PreserveUVs: 0
  m_IgnoreNormalsForChartDetection: 0
  m_ImportantGI: 0
  m_StitchLightmapSeams: 1
  m_SelectedEditorRenderState: 0
  m_MinimumChartSize: 4
  m_AutoUVMaxDistance: 0.5
  m_AutoUVMaxAngle: 89
  m_LightmapParameters: {fileID: 0}
  m_SortingLayerID: 0
  m_SortingLayer: 0
  m_SortingOrder: -10
  m_Sprite: {fileID: 21300000, guid: 74536d5fc2d514bf1a04957e767ef5e2, type: 3}
  m_Color: {r: 1, g: 1, b: 1, a: 1}
  m_FlipX: 0
  m_FlipY: 0
  m_DrawMode: 0
  m_Size: {x: 1, y: 1}
  m_AdaptiveModeThreshold: 0.5
  m_SpriteTileMode: 0
  m_WasSpriteAssigned: 1
  m_MaskInteraction: 0
  m_SpriteSortPoint: 0
--- !u!4 &1513987732
Transform:
  m_ObjectHideFlags: 0
  m_CorrespondingSourceObject: {fileID: 0}
  m_PrefabInstance: {fileID: 0}
  m_PrefabAsset: {fileID: 0}
  m_GameObject: {fileID: 1513987730}
  m_LocalRotation: {x: 0, y: 0, z: 0, w: 1}
  m_LocalPosition: {x: 14.964, y: 0.4, z: 0}
  m_LocalScale: {x: 0.75021255, y: 0.75021255, z: 0.75021255}
  m_Children: []
  m_Father: {fileID: 1550013669}
  m_RootOrder: 1
  m_LocalEulerAnglesHint: {x: 0, y: 0, z: 0}
--- !u!1 &1550013668
GameObject:
  m_ObjectHideFlags: 0
  m_CorrespondingSourceObject: {fileID: 0}
  m_PrefabInstance: {fileID: 0}
  m_PrefabAsset: {fileID: 0}
  serializedVersion: 6
  m_Component:
  - component: {fileID: 1550013669}
  - component: {fileID: 1550013670}
  m_Layer: 0
  m_Name: Environment
  m_TagString: Untagged
  m_Icon: {fileID: 0}
  m_NavMeshLayer: 0
  m_StaticEditorFlags: 0
  m_IsActive: 1
--- !u!4 &1550013669
Transform:
  m_ObjectHideFlags: 0
  m_CorrespondingSourceObject: {fileID: 0}
  m_PrefabInstance: {fileID: 0}
  m_PrefabAsset: {fileID: 0}
  m_GameObject: {fileID: 1550013668}
  m_LocalRotation: {x: 0, y: 0, z: 0, w: 1}
  m_LocalPosition: {x: 0, y: 0, z: 0}
  m_LocalScale: {x: 1, y: 1, z: 1}
  m_Children:
  - {fileID: 1879323550}
  - {fileID: 1513987732}
  - {fileID: 2073340388}
  - {fileID: 1045999319}
  m_Father: {fileID: 0}
  m_RootOrder: 4
  m_LocalEulerAnglesHint: {x: 0, y: 0, z: 0}
--- !u!114 &1550013670
MonoBehaviour:
  m_ObjectHideFlags: 0
  m_CorrespondingSourceObject: {fileID: 0}
  m_PrefabInstance: {fileID: 0}
  m_PrefabAsset: {fileID: 0}
  m_GameObject: {fileID: 1550013668}
  m_Enabled: 1
  m_EditorHideFlags: 0
  m_Script: {fileID: 11500000, guid: 3414bb16e3354487c869122a1d6b873e, type: 3}
  m_Name: 
  m_EditorClassIdentifier: 
  dialogueRunner: {fileID: 5935829474939389190}
--- !u!1 &1879323548
GameObject:
  m_ObjectHideFlags: 0
  m_CorrespondingSourceObject: {fileID: 0}
  m_PrefabInstance: {fileID: 0}
  m_PrefabAsset: {fileID: 0}
  serializedVersion: 6
  m_Component:
  - component: {fileID: 1879323550}
  - component: {fileID: 1879323549}
  m_Layer: 0
  m_Name: Background (1)
  m_TagString: Untagged
  m_Icon: {fileID: 0}
  m_NavMeshLayer: 0
  m_StaticEditorFlags: 0
  m_IsActive: 1
--- !u!212 &1879323549
SpriteRenderer:
  m_ObjectHideFlags: 0
  m_CorrespondingSourceObject: {fileID: 0}
  m_PrefabInstance: {fileID: 0}
  m_PrefabAsset: {fileID: 0}
  m_GameObject: {fileID: 1879323548}
  m_Enabled: 1
  m_CastShadows: 0
  m_ReceiveShadows: 0
  m_DynamicOccludee: 1
  m_MotionVectors: 1
  m_LightProbeUsage: 0
  m_ReflectionProbeUsage: 0
  m_RenderingLayerMask: 1
  m_RendererPriority: 0
  m_Materials:
  - {fileID: 10754, guid: 0000000000000000f000000000000000, type: 0}
  m_StaticBatchInfo:
    firstSubMesh: 0
    subMeshCount: 0
  m_StaticBatchRoot: {fileID: 0}
  m_ProbeAnchor: {fileID: 0}
  m_LightProbeVolumeOverride: {fileID: 0}
  m_ScaleInLightmap: 1
  m_PreserveUVs: 0
  m_IgnoreNormalsForChartDetection: 0
  m_ImportantGI: 0
  m_StitchLightmapSeams: 1
  m_SelectedEditorRenderState: 0
  m_MinimumChartSize: 4
  m_AutoUVMaxDistance: 0.5
  m_AutoUVMaxAngle: 89
  m_LightmapParameters: {fileID: 0}
  m_SortingLayerID: 0
  m_SortingLayer: 0
  m_SortingOrder: -20
  m_Sprite: {fileID: 21300000, guid: fd899a4269bb84697ac44eb9dbfb59d3, type: 3}
  m_Color: {r: 1, g: 1, b: 1, a: 1}
  m_FlipX: 0
  m_FlipY: 0
  m_DrawMode: 0
  m_Size: {x: 1, y: 1}
  m_AdaptiveModeThreshold: 0.5
  m_SpriteTileMode: 0
  m_WasSpriteAssigned: 1
  m_MaskInteraction: 0
  m_SpriteSortPoint: 0
--- !u!4 &1879323550
Transform:
  m_ObjectHideFlags: 0
  m_CorrespondingSourceObject: {fileID: 0}
  m_PrefabInstance: {fileID: 0}
  m_PrefabAsset: {fileID: 0}
  m_GameObject: {fileID: 1879323548}
  m_LocalRotation: {x: 0, y: 0, z: 0, w: 1}
  m_LocalPosition: {x: 16.3, y: 0.1, z: 0}
  m_LocalScale: {x: 1, y: 1, z: 1}
  m_Children: []
  m_Father: {fileID: 1550013669}
  m_RootOrder: 0
  m_LocalEulerAnglesHint: {x: 0, y: 0, z: 0}
--- !u!1 &1926079637
GameObject:
  m_ObjectHideFlags: 0
  m_CorrespondingSourceObject: {fileID: 0}
  m_PrefabInstance: {fileID: 0}
  m_PrefabAsset: {fileID: 0}
  serializedVersion: 6
  m_Component:
  - component: {fileID: 1926079639}
  - component: {fileID: 1926079638}
  - component: {fileID: 1926079641}
  m_Layer: 0
  m_Name: Ship
  m_TagString: Untagged
  m_Icon: {fileID: 0}
  m_NavMeshLayer: 0
  m_StaticEditorFlags: 0
  m_IsActive: 1
--- !u!212 &1926079638
SpriteRenderer:
  m_ObjectHideFlags: 0
  m_CorrespondingSourceObject: {fileID: 0}
  m_PrefabInstance: {fileID: 0}
  m_PrefabAsset: {fileID: 0}
  m_GameObject: {fileID: 1926079637}
  m_Enabled: 1
  m_CastShadows: 0
  m_ReceiveShadows: 0
  m_DynamicOccludee: 1
  m_MotionVectors: 1
  m_LightProbeUsage: 0
  m_ReflectionProbeUsage: 0
  m_RenderingLayerMask: 1
  m_RendererPriority: 0
  m_Materials:
  - {fileID: 10754, guid: 0000000000000000f000000000000000, type: 0}
  m_StaticBatchInfo:
    firstSubMesh: 0
    subMeshCount: 0
  m_StaticBatchRoot: {fileID: 0}
  m_ProbeAnchor: {fileID: 0}
  m_LightProbeVolumeOverride: {fileID: 0}
  m_ScaleInLightmap: 1
  m_PreserveUVs: 0
  m_IgnoreNormalsForChartDetection: 0
  m_ImportantGI: 0
  m_StitchLightmapSeams: 1
  m_SelectedEditorRenderState: 0
  m_MinimumChartSize: 4
  m_AutoUVMaxDistance: 0.5
  m_AutoUVMaxAngle: 89
  m_LightmapParameters: {fileID: 0}
  m_SortingLayerID: 0
  m_SortingLayer: 0
  m_SortingOrder: 0
  m_Sprite: {fileID: 21300000, guid: 6659e4f8735114058b726c4279ed5216, type: 3}
  m_Color: {r: 1, g: 1, b: 1, a: 1}
  m_FlipX: 0
  m_FlipY: 0
  m_DrawMode: 0
  m_Size: {x: 1, y: 1}
  m_AdaptiveModeThreshold: 0.5
  m_SpriteTileMode: 0
  m_WasSpriteAssigned: 1
  m_MaskInteraction: 0
  m_SpriteSortPoint: 0
--- !u!4 &1926079639
Transform:
  m_ObjectHideFlags: 0
  m_CorrespondingSourceObject: {fileID: 0}
  m_PrefabInstance: {fileID: 0}
  m_PrefabAsset: {fileID: 0}
  m_GameObject: {fileID: 1926079637}
  m_LocalRotation: {x: 0, y: 0, z: 0, w: 1}
  m_LocalPosition: {x: 15.82, y: -3.04, z: 0}
  m_LocalScale: {x: 1, y: 1, z: 1}
  m_Children:
  - {fileID: 483402867}
  m_Father: {fileID: 0}
  m_RootOrder: 2
  m_LocalEulerAnglesHint: {x: 0, y: 0, z: 0}
--- !u!114 &1926079641
MonoBehaviour:
  m_ObjectHideFlags: 0
  m_CorrespondingSourceObject: {fileID: 0}
  m_PrefabInstance: {fileID: 0}
  m_PrefabAsset: {fileID: 0}
  m_GameObject: {fileID: 1926079637}
  m_Enabled: 1
  m_EditorHideFlags: 0
  m_Script: {fileID: 11500000, guid: 3419b57eb638f44db88701b5b33b8af8, type: 3}
  m_Name: 
  m_EditorClassIdentifier: 
  characterName: Ship
  talkToNode: Ship
  scriptToLoad: {fileID: 11400000, guid: 24f22b038d584445ba4f43344cc5733d, type: 3}
--- !u!1 &2027769761
GameObject:
  m_ObjectHideFlags: 0
  m_CorrespondingSourceObject: {fileID: 0}
  m_PrefabInstance: {fileID: 0}
  m_PrefabAsset: {fileID: 0}
  serializedVersion: 6
  m_Component:
  - component: {fileID: 2027769762}
  - component: {fileID: 2027769765}
  - component: {fileID: 2027769764}
  - component: {fileID: 2027769763}
  - component: {fileID: 2027769766}
  m_Layer: 5
  m_Name: Left Button
  m_TagString: Untagged
  m_Icon: {fileID: 0}
  m_NavMeshLayer: 0
  m_StaticEditorFlags: 0
  m_IsActive: 1
--- !u!224 &2027769762
RectTransform:
  m_ObjectHideFlags: 0
  m_CorrespondingSourceObject: {fileID: 0}
  m_PrefabInstance: {fileID: 0}
  m_PrefabAsset: {fileID: 0}
  m_GameObject: {fileID: 2027769761}
  m_LocalRotation: {x: 0, y: 0, z: 0, w: 1}
  m_LocalPosition: {x: 0, y: 0, z: 0}
  m_LocalScale: {x: 1, y: 1, z: 1}
  m_Children:
  - {fileID: 416359478}
  m_Father: {fileID: 323044764}
  m_RootOrder: 1
  m_LocalEulerAnglesHint: {x: 0, y: 0, z: 0}
  m_AnchorMin: {x: 0, y: 0.5}
  m_AnchorMax: {x: 0, y: 0.5}
  m_AnchoredPosition: {x: 10, y: 0}
  m_SizeDelta: {x: 70, y: 100}
  m_Pivot: {x: 0, y: 0.5}
--- !u!114 &2027769763
MonoBehaviour:
  m_ObjectHideFlags: 0
  m_CorrespondingSourceObject: {fileID: 0}
  m_PrefabInstance: {fileID: 0}
  m_PrefabAsset: {fileID: 0}
  m_GameObject: {fileID: 2027769761}
  m_Enabled: 1
  m_EditorHideFlags: 0
  m_Script: {fileID: -1862395651, guid: f70555f144d8491a825f0804e09c671c, type: 3}
  m_Name: 
  m_EditorClassIdentifier: 
  m_Delegates:
  - eventID: 2
    callback:
      m_PersistentCalls:
        m_Calls:
        - m_Target: {fileID: 924306999}
          m_MethodName: set_movementFromButtons
          m_Mode: 4
          m_Arguments:
            m_ObjectArgument: {fileID: 0}
            m_ObjectArgumentAssemblyTypeName: UnityEngine.Object, UnityEngine
            m_IntArgument: 0
            m_FloatArgument: -1
            m_StringArgument: 
            m_BoolArgument: 0
          m_CallState: 2
  - eventID: 3
    callback:
      m_PersistentCalls:
        m_Calls:
        - m_Target: {fileID: 924306999}
          m_MethodName: set_movementFromButtons
          m_Mode: 4
          m_Arguments:
            m_ObjectArgument: {fileID: 0}
            m_ObjectArgumentAssemblyTypeName: UnityEngine.Object, UnityEngine
            m_IntArgument: 0
            m_FloatArgument: 0
            m_StringArgument: 
            m_BoolArgument: 0
          m_CallState: 2
  delegates: []
--- !u!114 &2027769764
MonoBehaviour:
  m_ObjectHideFlags: 0
  m_CorrespondingSourceObject: {fileID: 0}
  m_PrefabInstance: {fileID: 0}
  m_PrefabAsset: {fileID: 0}
  m_GameObject: {fileID: 2027769761}
  m_Enabled: 1
  m_EditorHideFlags: 0
  m_Script: {fileID: -765806418, guid: f70555f144d8491a825f0804e09c671c, type: 3}
  m_Name: 
  m_EditorClassIdentifier: 
  m_Material: {fileID: 0}
  m_Color: {r: 1, g: 1, b: 1, a: 1}
  m_RaycastTarget: 1
  m_OnCullStateChanged:
    m_PersistentCalls:
      m_Calls: []
  m_Sprite: {fileID: 10905, guid: 0000000000000000f000000000000000, type: 0}
  m_Type: 1
  m_PreserveAspect: 0
  m_FillCenter: 1
  m_FillMethod: 4
  m_FillAmount: 1
  m_FillClockwise: 1
  m_FillOrigin: 0
  m_UseSpriteMesh: 0
--- !u!222 &2027769765
CanvasRenderer:
  m_ObjectHideFlags: 0
  m_CorrespondingSourceObject: {fileID: 0}
  m_PrefabInstance: {fileID: 0}
  m_PrefabAsset: {fileID: 0}
  m_GameObject: {fileID: 2027769761}
  m_CullTransparentMesh: 0
--- !u!114 &2027769766
MonoBehaviour:
  m_ObjectHideFlags: 0
  m_CorrespondingSourceObject: {fileID: 0}
  m_PrefabInstance: {fileID: 0}
  m_PrefabAsset: {fileID: 0}
  m_GameObject: {fileID: 2027769761}
  m_Enabled: 1
  m_EditorHideFlags: 0
  m_Script: {fileID: 11500000, guid: 7c858211a36e44c32b4803041033c786, type: 3}
  m_Name: 
  m_EditorClassIdentifier: 
--- !u!1 &2073340386
GameObject:
  m_ObjectHideFlags: 0
  m_CorrespondingSourceObject: {fileID: 0}
  m_PrefabInstance: {fileID: 0}
  m_PrefabAsset: {fileID: 0}
  serializedVersion: 6
  m_Component:
  - component: {fileID: 2073340388}
  - component: {fileID: 2073340387}
  m_Layer: 0
  m_Name: Wall
  m_TagString: Untagged
  m_Icon: {fileID: 0}
  m_NavMeshLayer: 0
  m_StaticEditorFlags: 0
  m_IsActive: 1
--- !u!212 &2073340387
SpriteRenderer:
  m_ObjectHideFlags: 0
  m_CorrespondingSourceObject: {fileID: 0}
  m_PrefabInstance: {fileID: 0}
  m_PrefabAsset: {fileID: 0}
  m_GameObject: {fileID: 2073340386}
  m_Enabled: 1
  m_CastShadows: 0
  m_ReceiveShadows: 0
  m_DynamicOccludee: 1
  m_MotionVectors: 1
  m_LightProbeUsage: 0
  m_ReflectionProbeUsage: 0
  m_RenderingLayerMask: 1
  m_RendererPriority: 0
  m_Materials:
  - {fileID: 10754, guid: 0000000000000000f000000000000000, type: 0}
  m_StaticBatchInfo:
    firstSubMesh: 0
    subMeshCount: 0
  m_StaticBatchRoot: {fileID: 0}
  m_ProbeAnchor: {fileID: 0}
  m_LightProbeVolumeOverride: {fileID: 0}
  m_ScaleInLightmap: 1
  m_PreserveUVs: 0
  m_IgnoreNormalsForChartDetection: 0
  m_ImportantGI: 0
  m_StitchLightmapSeams: 1
  m_SelectedEditorRenderState: 0
  m_MinimumChartSize: 4
  m_AutoUVMaxDistance: 0.5
  m_AutoUVMaxAngle: 89
  m_LightmapParameters: {fileID: 0}
  m_SortingLayerID: 0
  m_SortingLayer: 0
  m_SortingOrder: -10
  m_Sprite: {fileID: 21300000, guid: 74536d5fc2d514bf1a04957e767ef5e2, type: 3}
  m_Color: {r: 1, g: 1, b: 1, a: 1}
  m_FlipX: 0
  m_FlipY: 0
  m_DrawMode: 0
  m_Size: {x: 1, y: 1}
  m_AdaptiveModeThreshold: 0.5
  m_SpriteTileMode: 0
  m_WasSpriteAssigned: 1
  m_MaskInteraction: 0
  m_SpriteSortPoint: 0
--- !u!4 &2073340388
Transform:
  m_ObjectHideFlags: 0
  m_CorrespondingSourceObject: {fileID: 0}
  m_PrefabInstance: {fileID: 0}
  m_PrefabAsset: {fileID: 0}
  m_GameObject: {fileID: 2073340386}
  m_LocalRotation: {x: 0, y: 0, z: 0, w: 1}
  m_LocalPosition: {x: -0.4, y: 0.4, z: 0}
  m_LocalScale: {x: 0.75021255, y: 0.75021255, z: 0.75021255}
  m_Children: []
  m_Father: {fileID: 1550013669}
  m_RootOrder: 2
  m_LocalEulerAnglesHint: {x: 0, y: 0, z: 0}
--- !u!1001 &5935829474939389189
PrefabInstance:
  m_ObjectHideFlags: 0
  serializedVersion: 2
  m_Modification:
    m_TransformParent: {fileID: 0}
    m_Modifications:
    - target: {fileID: 4068380849537614946, guid: 4ec3df5875e7347beb6176b545b8fb39,
        type: 3}
      propertyPath: m_Name
      value: Dialogue
      objectReference: {fileID: 0}
    - target: {fileID: 5935829474028046605, guid: 4ec3df5875e7347beb6176b545b8fb39,
        type: 3}
      propertyPath: m_AnchorMin.y
      value: 0
      objectReference: {fileID: 0}
    - target: {fileID: 5935829474028046605, guid: 4ec3df5875e7347beb6176b545b8fb39,
        type: 3}
      propertyPath: m_AnchorMax.y
      value: 0
      objectReference: {fileID: 0}
    - target: {fileID: 5935829474028046605, guid: 4ec3df5875e7347beb6176b545b8fb39,
        type: 3}
      propertyPath: m_AnchoredPosition.x
      value: 0
      objectReference: {fileID: 0}
    - target: {fileID: 5935829474028046605, guid: 4ec3df5875e7347beb6176b545b8fb39,
        type: 3}
      propertyPath: m_AnchoredPosition.y
      value: 0
      objectReference: {fileID: 0}
    - target: {fileID: 5935829474028046605, guid: 4ec3df5875e7347beb6176b545b8fb39,
        type: 3}
      propertyPath: m_SizeDelta.x
      value: 0
      objectReference: {fileID: 0}
    - target: {fileID: 5935829474028046605, guid: 4ec3df5875e7347beb6176b545b8fb39,
        type: 3}
      propertyPath: m_SizeDelta.y
      value: 0
      objectReference: {fileID: 0}
    - target: {fileID: 5935829474060538304, guid: 4ec3df5875e7347beb6176b545b8fb39,
        type: 3}
      propertyPath: m_AnchorMin.y
      value: 0
      objectReference: {fileID: 0}
    - target: {fileID: 5935829474060538304, guid: 4ec3df5875e7347beb6176b545b8fb39,
        type: 3}
      propertyPath: m_AnchorMax.y
      value: 0
      objectReference: {fileID: 0}
    - target: {fileID: 5935829474060538304, guid: 4ec3df5875e7347beb6176b545b8fb39,
        type: 3}
      propertyPath: m_AnchoredPosition.x
      value: 0
      objectReference: {fileID: 0}
    - target: {fileID: 5935829474060538304, guid: 4ec3df5875e7347beb6176b545b8fb39,
        type: 3}
      propertyPath: m_AnchoredPosition.y
      value: 0
      objectReference: {fileID: 0}
    - target: {fileID: 5935829474060538304, guid: 4ec3df5875e7347beb6176b545b8fb39,
        type: 3}
      propertyPath: m_SizeDelta.x
      value: 0
      objectReference: {fileID: 0}
    - target: {fileID: 5935829474060538304, guid: 4ec3df5875e7347beb6176b545b8fb39,
        type: 3}
      propertyPath: m_SizeDelta.y
      value: 0
      objectReference: {fileID: 0}
    - target: {fileID: 5935829474853694786, guid: 4ec3df5875e7347beb6176b545b8fb39,
        type: 3}
      propertyPath: m_AnchorMin.y
      value: 0
      objectReference: {fileID: 0}
    - target: {fileID: 5935829474853694786, guid: 4ec3df5875e7347beb6176b545b8fb39,
        type: 3}
      propertyPath: m_AnchorMax.y
      value: 0
      objectReference: {fileID: 0}
    - target: {fileID: 5935829474853694786, guid: 4ec3df5875e7347beb6176b545b8fb39,
        type: 3}
      propertyPath: m_AnchoredPosition.x
      value: 0
      objectReference: {fileID: 0}
    - target: {fileID: 5935829474853694786, guid: 4ec3df5875e7347beb6176b545b8fb39,
        type: 3}
      propertyPath: m_AnchoredPosition.y
      value: 0
      objectReference: {fileID: 0}
    - target: {fileID: 5935829474853694786, guid: 4ec3df5875e7347beb6176b545b8fb39,
        type: 3}
      propertyPath: m_SizeDelta.x
      value: 0
      objectReference: {fileID: 0}
    - target: {fileID: 5935829474853694786, guid: 4ec3df5875e7347beb6176b545b8fb39,
        type: 3}
      propertyPath: m_SizeDelta.y
      value: 0
      objectReference: {fileID: 0}
    - target: {fileID: 5935829474855343396, guid: 4ec3df5875e7347beb6176b545b8fb39,
        type: 3}
      propertyPath: m_SizeDelta.y
      value: 0
      objectReference: {fileID: 0}
    - target: {fileID: 5935829475171564543, guid: 4ec3df5875e7347beb6176b545b8fb39,
        type: 3}
      propertyPath: m_AnchorMin.y
      value: 0
      objectReference: {fileID: 0}
    - target: {fileID: 5935829475171564543, guid: 4ec3df5875e7347beb6176b545b8fb39,
        type: 3}
      propertyPath: m_AnchorMax.y
      value: 0
      objectReference: {fileID: 0}
    - target: {fileID: 5935829475171564543, guid: 4ec3df5875e7347beb6176b545b8fb39,
        type: 3}
      propertyPath: m_AnchoredPosition.x
      value: 0
      objectReference: {fileID: 0}
    - target: {fileID: 5935829475171564543, guid: 4ec3df5875e7347beb6176b545b8fb39,
        type: 3}
      propertyPath: m_AnchoredPosition.y
      value: 0
      objectReference: {fileID: 0}
    - target: {fileID: 5935829475171564543, guid: 4ec3df5875e7347beb6176b545b8fb39,
        type: 3}
      propertyPath: m_SizeDelta.x
      value: 0
      objectReference: {fileID: 0}
    - target: {fileID: 5935829475171564543, guid: 4ec3df5875e7347beb6176b545b8fb39,
        type: 3}
      propertyPath: m_SizeDelta.y
      value: 0
      objectReference: {fileID: 0}
    - target: {fileID: 5935829475398715329, guid: 4ec3df5875e7347beb6176b545b8fb39,
        type: 3}
      propertyPath: onNodeComplete.m_PersistentCalls.m_Calls.Array.size
      value: 1
      objectReference: {fileID: 0}
    - target: {fileID: 5935829475398715329, guid: 4ec3df5875e7347beb6176b545b8fb39,
        type: 3}
<<<<<<< HEAD
      propertyPath: dialogueViews.Array.size
      value: 2
=======
      propertyPath: onNodeStart.m_PersistentCalls.m_Calls.Array.size
      value: 1
>>>>>>> 44aca897
      objectReference: {fileID: 0}
    - target: {fileID: 5935829475398715329, guid: 4ec3df5875e7347beb6176b545b8fb39,
        type: 3}
      propertyPath: onNodeComplete.m_PersistentCalls.m_Calls.Array.data[0].m_Mode
      value: 0
      objectReference: {fileID: 0}
    - target: {fileID: 5935829475398715329, guid: 4ec3df5875e7347beb6176b545b8fb39,
        type: 3}
      propertyPath: onNodeComplete.m_PersistentCalls.m_Calls.Array.data[0].m_CallState
      value: 2
      objectReference: {fileID: 0}
    - target: {fileID: 5935829475398715329, guid: 4ec3df5875e7347beb6176b545b8fb39,
        type: 3}
      propertyPath: onNodeComplete.m_PersistentCalls.m_Calls.Array.data[0].m_Target
      value: 
      objectReference: {fileID: 1550013670}
    - target: {fileID: 5935829475398715329, guid: 4ec3df5875e7347beb6176b545b8fb39,
        type: 3}
      propertyPath: onNodeComplete.m_PersistentCalls.m_Calls.Array.data[0].m_MethodName
      value: NodeComplete
      objectReference: {fileID: 0}
    - target: {fileID: 5935829475398715329, guid: 4ec3df5875e7347beb6176b545b8fb39,
        type: 3}
      propertyPath: onNodeComplete.m_PersistentCalls.m_Calls.Array.data[0].m_Arguments.m_ObjectArgumentAssemblyTypeName
      value: UnityEngine.Object, UnityEngine
      objectReference: {fileID: 0}
    - target: {fileID: 5935829475398715329, guid: 4ec3df5875e7347beb6176b545b8fb39,
        type: 3}
<<<<<<< HEAD
      propertyPath: _voiceOverPlayback
      value: 
      objectReference: {fileID: 1231901710}
    - target: {fileID: 5935829475398715329, guid: 4ec3df5875e7347beb6176b545b8fb39,
        type: 3}
      propertyPath: dialogueViews.Array.data[1]
      value: 
      objectReference: {fileID: 1231901710}
=======
      propertyPath: onNodeStart.m_PersistentCalls.m_Calls.Array.data[0].m_Mode
      value: 0
      objectReference: {fileID: 0}
    - target: {fileID: 5935829475398715329, guid: 4ec3df5875e7347beb6176b545b8fb39,
        type: 3}
      propertyPath: onNodeStart.m_PersistentCalls.m_Calls.Array.data[0].m_CallState
      value: 2
      objectReference: {fileID: 0}
    - target: {fileID: 5935829475398715329, guid: 4ec3df5875e7347beb6176b545b8fb39,
        type: 3}
      propertyPath: onNodeStart.m_PersistentCalls.m_Calls.Array.data[0].m_Target
      value: 
      objectReference: {fileID: 1550013670}
    - target: {fileID: 5935829475398715329, guid: 4ec3df5875e7347beb6176b545b8fb39,
        type: 3}
      propertyPath: onNodeStart.m_PersistentCalls.m_Calls.Array.data[0].m_MethodName
      value: NodeStart
      objectReference: {fileID: 0}
    - target: {fileID: 5935829475398715329, guid: 4ec3df5875e7347beb6176b545b8fb39,
        type: 3}
      propertyPath: onNodeStart.m_PersistentCalls.m_Calls.Array.data[0].m_Arguments.m_ObjectArgumentAssemblyTypeName
      value: UnityEngine.Object, UnityEngine
      objectReference: {fileID: 0}
>>>>>>> 44aca897
    - target: {fileID: 5935829475398715334, guid: 4ec3df5875e7347beb6176b545b8fb39,
        type: 3}
      propertyPath: onDialogueStart.m_PersistentCalls.m_Calls.Array.size
      value: 1
      objectReference: {fileID: 0}
    - target: {fileID: 5935829475398715334, guid: 4ec3df5875e7347beb6176b545b8fb39,
        type: 3}
      propertyPath: onDialogueEnd.m_PersistentCalls.m_Calls.Array.size
      value: 1
      objectReference: {fileID: 0}
    - target: {fileID: 5935829475398715334, guid: 4ec3df5875e7347beb6176b545b8fb39,
        type: 3}
      propertyPath: onLineFinishDisplayingOnAllViews.m_PersistentCalls.m_Calls.Array.size
      value: 1
      objectReference: {fileID: 0}
    - target: {fileID: 5935829475398715334, guid: 4ec3df5875e7347beb6176b545b8fb39,
        type: 3}
      propertyPath: onLineFinishDisplaying.m_PersistentCalls.m_Calls.Array.size
      value: 0
      objectReference: {fileID: 0}
    - target: {fileID: 5935829475398715334, guid: 4ec3df5875e7347beb6176b545b8fb39,
        type: 3}
      propertyPath: onDialogueStart.m_PersistentCalls.m_Calls.Array.data[0].m_Mode
      value: 6
      objectReference: {fileID: 0}
    - target: {fileID: 5935829475398715334, guid: 4ec3df5875e7347beb6176b545b8fb39,
        type: 3}
      propertyPath: onDialogueStart.m_PersistentCalls.m_Calls.Array.data[0].m_CallState
      value: 2
      objectReference: {fileID: 0}
    - target: {fileID: 5935829475398715334, guid: 4ec3df5875e7347beb6176b545b8fb39,
        type: 3}
      propertyPath: onDialogueStart.m_PersistentCalls.m_Calls.Array.data[0].m_Target
      value: 
      objectReference: {fileID: 323044763}
    - target: {fileID: 5935829475398715334, guid: 4ec3df5875e7347beb6176b545b8fb39,
        type: 3}
      propertyPath: onDialogueStart.m_PersistentCalls.m_Calls.Array.data[1].m_Mode
      value: 1
      objectReference: {fileID: 0}
    - target: {fileID: 5935829475398715334, guid: 4ec3df5875e7347beb6176b545b8fb39,
        type: 3}
      propertyPath: onDialogueStart.m_PersistentCalls.m_Calls.Array.data[1].m_CallState
      value: 2
      objectReference: {fileID: 0}
    - target: {fileID: 5935829475398715334, guid: 4ec3df5875e7347beb6176b545b8fb39,
        type: 3}
      propertyPath: onDialogueEnd.m_PersistentCalls.m_Calls.Array.data[0].m_Mode
      value: 6
      objectReference: {fileID: 0}
    - target: {fileID: 5935829475398715334, guid: 4ec3df5875e7347beb6176b545b8fb39,
        type: 3}
      propertyPath: onDialogueEnd.m_PersistentCalls.m_Calls.Array.data[0].m_CallState
      value: 2
      objectReference: {fileID: 0}
    - target: {fileID: 5935829475398715334, guid: 4ec3df5875e7347beb6176b545b8fb39,
        type: 3}
      propertyPath: onDialogueEnd.m_PersistentCalls.m_Calls.Array.data[0].m_Target
      value: 
      objectReference: {fileID: 323044763}
    - target: {fileID: 5935829475398715334, guid: 4ec3df5875e7347beb6176b545b8fb39,
        type: 3}
      propertyPath: onDialogueStart.m_PersistentCalls.m_Calls.Array.data[0].m_MethodName
      value: SetActive
      objectReference: {fileID: 0}
    - target: {fileID: 5935829475398715334, guid: 4ec3df5875e7347beb6176b545b8fb39,
        type: 3}
      propertyPath: onDialogueStart.m_PersistentCalls.m_Calls.Array.data[0].m_Arguments.m_ObjectArgumentAssemblyTypeName
      value: UnityEngine.Object, UnityEngine
      objectReference: {fileID: 0}
    - target: {fileID: 5935829475398715334, guid: 4ec3df5875e7347beb6176b545b8fb39,
        type: 3}
      propertyPath: onDialogueEnd.m_PersistentCalls.m_Calls.Array.data[0].m_MethodName
      value: SetActive
      objectReference: {fileID: 0}
    - target: {fileID: 5935829475398715334, guid: 4ec3df5875e7347beb6176b545b8fb39,
        type: 3}
      propertyPath: onDialogueEnd.m_PersistentCalls.m_Calls.Array.data[0].m_Arguments.m_ObjectArgumentAssemblyTypeName
      value: UnityEngine.Object, UnityEngine
      objectReference: {fileID: 0}
    - target: {fileID: 5935829475398715334, guid: 4ec3df5875e7347beb6176b545b8fb39,
        type: 3}
      propertyPath: onDialogueEnd.m_PersistentCalls.m_Calls.Array.data[0].m_Arguments.m_BoolArgument
      value: 1
      objectReference: {fileID: 0}
    - target: {fileID: 5935829475398715334, guid: 4ec3df5875e7347beb6176b545b8fb39,
        type: 3}
      propertyPath: lineAudioType
      value: 1
      objectReference: {fileID: 0}
    - target: {fileID: 5935829475398715334, guid: 4ec3df5875e7347beb6176b545b8fb39,
        type: 3}
      propertyPath: onLineFinishDisplayingOnAllViews.m_PersistentCalls.m_Calls.Array.data[0].m_Mode
      value: 6
      objectReference: {fileID: 0}
    - target: {fileID: 5935829475398715334, guid: 4ec3df5875e7347beb6176b545b8fb39,
        type: 3}
      propertyPath: onLineFinishDisplayingOnAllViews.m_PersistentCalls.m_Calls.Array.data[0].m_CallState
      value: 2
      objectReference: {fileID: 0}
    - target: {fileID: 5935829475398715334, guid: 4ec3df5875e7347beb6176b545b8fb39,
        type: 3}
      propertyPath: onLineFinishDisplayingOnAllViews.m_PersistentCalls.m_Calls.Array.data[0].m_Target
      value: 
      objectReference: {fileID: 5935829474939389191}
    - target: {fileID: 5935829475398715334, guid: 4ec3df5875e7347beb6176b545b8fb39,
        type: 3}
      propertyPath: onLineFinishDisplayingOnAllViews.m_PersistentCalls.m_Calls.Array.data[0].m_MethodName
      value: SetActive
      objectReference: {fileID: 0}
    - target: {fileID: 5935829475398715334, guid: 4ec3df5875e7347beb6176b545b8fb39,
        type: 3}
      propertyPath: onLineFinishDisplayingOnAllViews.m_PersistentCalls.m_Calls.Array.data[0].m_Arguments.m_ObjectArgumentAssemblyTypeName
      value: UnityEngine.Object, UnityEngine
      objectReference: {fileID: 0}
    - target: {fileID: 5935829475398715334, guid: 4ec3df5875e7347beb6176b545b8fb39,
        type: 3}
      propertyPath: onLineFinishDisplayingOnAllViews.m_PersistentCalls.m_Calls.Array.data[0].m_Arguments.m_BoolArgument
      value: 1
      objectReference: {fileID: 0}
    - target: {fileID: 5935829475398715334, guid: 4ec3df5875e7347beb6176b545b8fb39,
        type: 3}
      propertyPath: onLineFinishDisplaying.m_PersistentCalls.m_Calls.Array.data[0].m_Arguments.m_BoolArgument
      value: 1
      objectReference: {fileID: 0}
    - target: {fileID: 5935829475522760372, guid: 4ec3df5875e7347beb6176b545b8fb39,
        type: 3}
      propertyPath: m_AnchorMin.y
      value: 0
      objectReference: {fileID: 0}
    - target: {fileID: 5935829475522760372, guid: 4ec3df5875e7347beb6176b545b8fb39,
        type: 3}
      propertyPath: m_AnchorMax.y
      value: 0
      objectReference: {fileID: 0}
    - target: {fileID: 5935829475522760372, guid: 4ec3df5875e7347beb6176b545b8fb39,
        type: 3}
      propertyPath: m_AnchoredPosition.x
      value: 0
      objectReference: {fileID: 0}
    - target: {fileID: 5935829475522760372, guid: 4ec3df5875e7347beb6176b545b8fb39,
        type: 3}
      propertyPath: m_AnchoredPosition.y
      value: 0
      objectReference: {fileID: 0}
    - target: {fileID: 5935829475522760372, guid: 4ec3df5875e7347beb6176b545b8fb39,
        type: 3}
      propertyPath: m_SizeDelta.x
      value: 0
      objectReference: {fileID: 0}
    - target: {fileID: 5935829475522760372, guid: 4ec3df5875e7347beb6176b545b8fb39,
        type: 3}
      propertyPath: m_SizeDelta.y
      value: 0
      objectReference: {fileID: 0}
    - target: {fileID: 7644669280371853063, guid: 4ec3df5875e7347beb6176b545b8fb39,
        type: 3}
      propertyPath: m_AnchorMin.y
      value: 0
      objectReference: {fileID: 0}
    - target: {fileID: 7644669280371853063, guid: 4ec3df5875e7347beb6176b545b8fb39,
        type: 3}
      propertyPath: m_AnchorMax.y
      value: 0
      objectReference: {fileID: 0}
    - target: {fileID: 7644669280371853063, guid: 4ec3df5875e7347beb6176b545b8fb39,
        type: 3}
      propertyPath: m_AnchoredPosition.x
      value: 0
      objectReference: {fileID: 0}
    - target: {fileID: 7644669280371853063, guid: 4ec3df5875e7347beb6176b545b8fb39,
        type: 3}
      propertyPath: m_AnchoredPosition.y
      value: 0
      objectReference: {fileID: 0}
    - target: {fileID: 7644669280371853063, guid: 4ec3df5875e7347beb6176b545b8fb39,
        type: 3}
      propertyPath: m_SizeDelta.x
      value: 0
      objectReference: {fileID: 0}
    - target: {fileID: 7644669280371853063, guid: 4ec3df5875e7347beb6176b545b8fb39,
        type: 3}
      propertyPath: m_SizeDelta.y
      value: 0
      objectReference: {fileID: 0}
    - target: {fileID: 8245181055515182852, guid: 4ec3df5875e7347beb6176b545b8fb39,
        type: 3}
      propertyPath: m_LocalPosition.x
      value: 0
      objectReference: {fileID: 0}
    - target: {fileID: 8245181055515182852, guid: 4ec3df5875e7347beb6176b545b8fb39,
        type: 3}
      propertyPath: m_LocalPosition.y
      value: 0
      objectReference: {fileID: 0}
    - target: {fileID: 8245181055515182852, guid: 4ec3df5875e7347beb6176b545b8fb39,
        type: 3}
      propertyPath: m_LocalPosition.z
      value: 0
      objectReference: {fileID: 0}
    - target: {fileID: 8245181055515182852, guid: 4ec3df5875e7347beb6176b545b8fb39,
        type: 3}
      propertyPath: m_LocalRotation.x
      value: 0
      objectReference: {fileID: 0}
    - target: {fileID: 8245181055515182852, guid: 4ec3df5875e7347beb6176b545b8fb39,
        type: 3}
      propertyPath: m_LocalRotation.y
      value: 0
      objectReference: {fileID: 0}
    - target: {fileID: 8245181055515182852, guid: 4ec3df5875e7347beb6176b545b8fb39,
        type: 3}
      propertyPath: m_LocalRotation.z
      value: 0
      objectReference: {fileID: 0}
    - target: {fileID: 8245181055515182852, guid: 4ec3df5875e7347beb6176b545b8fb39,
        type: 3}
      propertyPath: m_LocalRotation.w
      value: 1
      objectReference: {fileID: 0}
    - target: {fileID: 8245181055515182852, guid: 4ec3df5875e7347beb6176b545b8fb39,
        type: 3}
      propertyPath: m_RootOrder
      value: 6
      objectReference: {fileID: 0}
    - target: {fileID: 8245181055515182852, guid: 4ec3df5875e7347beb6176b545b8fb39,
        type: 3}
      propertyPath: m_LocalEulerAnglesHint.x
      value: 0
      objectReference: {fileID: 0}
    - target: {fileID: 8245181055515182852, guid: 4ec3df5875e7347beb6176b545b8fb39,
        type: 3}
      propertyPath: m_LocalEulerAnglesHint.y
      value: 0
      objectReference: {fileID: 0}
    - target: {fileID: 8245181055515182852, guid: 4ec3df5875e7347beb6176b545b8fb39,
        type: 3}
      propertyPath: m_LocalEulerAnglesHint.z
      value: 0
      objectReference: {fileID: 0}
    m_RemovedComponents: []
  m_SourcePrefab: {fileID: 100100000, guid: 4ec3df5875e7347beb6176b545b8fb39, type: 3}
--- !u!114 &5935829474939389190 stripped
MonoBehaviour:
  m_CorrespondingSourceObject: {fileID: 5935829475398715329, guid: 4ec3df5875e7347beb6176b545b8fb39,
    type: 3}
  m_PrefabInstance: {fileID: 5935829474939389189}
  m_PrefabAsset: {fileID: 0}
  m_GameObject: {fileID: 1231901709}
  m_Enabled: 1
  m_EditorHideFlags: 0
  m_Script: {fileID: 11500000, guid: 4bec29c0a230741bdac901dba8da47ee, type: 3}
  m_Name: 
  m_EditorClassIdentifier: 
--- !u!1 &5935829474939389191 stripped
GameObject:
  m_CorrespondingSourceObject: {fileID: 9020856951131138864, guid: 4ec3df5875e7347beb6176b545b8fb39,
    type: 3}
  m_PrefabInstance: {fileID: 5935829474939389189}
  m_PrefabAsset: {fileID: 0}<|MERGE_RESOLUTION|>--- conflicted
+++ resolved
@@ -1816,13 +1816,12 @@
       objectReference: {fileID: 0}
     - target: {fileID: 5935829475398715329, guid: 4ec3df5875e7347beb6176b545b8fb39,
         type: 3}
-<<<<<<< HEAD
       propertyPath: dialogueViews.Array.size
       value: 2
-=======
+    - target: {fileID: 5935829475398715329, guid: 4ec3df5875e7347beb6176b545b8fb39,
+        type: 3}
       propertyPath: onNodeStart.m_PersistentCalls.m_Calls.Array.size
       value: 1
->>>>>>> 44aca897
       objectReference: {fileID: 0}
     - target: {fileID: 5935829475398715329, guid: 4ec3df5875e7347beb6176b545b8fb39,
         type: 3}
@@ -1851,7 +1850,6 @@
       objectReference: {fileID: 0}
     - target: {fileID: 5935829475398715329, guid: 4ec3df5875e7347beb6176b545b8fb39,
         type: 3}
-<<<<<<< HEAD
       propertyPath: _voiceOverPlayback
       value: 
       objectReference: {fileID: 1231901710}
@@ -1860,7 +1858,8 @@
       propertyPath: dialogueViews.Array.data[1]
       value: 
       objectReference: {fileID: 1231901710}
-=======
+    - target: {fileID: 5935829475398715329, guid: 4ec3df5875e7347beb6176b545b8fb39,
+        type: 3}
       propertyPath: onNodeStart.m_PersistentCalls.m_Calls.Array.data[0].m_Mode
       value: 0
       objectReference: {fileID: 0}
@@ -1884,7 +1883,6 @@
       propertyPath: onNodeStart.m_PersistentCalls.m_Calls.Array.data[0].m_Arguments.m_ObjectArgumentAssemblyTypeName
       value: UnityEngine.Object, UnityEngine
       objectReference: {fileID: 0}
->>>>>>> 44aca897
     - target: {fileID: 5935829475398715334, guid: 4ec3df5875e7347beb6176b545b8fb39,
         type: 3}
       propertyPath: onDialogueStart.m_PersistentCalls.m_Calls.Array.size
