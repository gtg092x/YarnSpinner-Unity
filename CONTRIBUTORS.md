--- conflicted
+++ resolved
@@ -13,8 +13,5 @@
 * 2021: @andiCR, Andrés Cartín (andres@treeinteractivecr.com)
 * 2021: Shane Duan <github@xsduan.com>
 * 2022: Bernardo Vecchia Stein <jkhulw@sidhion.com>
-<<<<<<< HEAD
 * 2023: ChocolaMint (https://chocola-mint.github.io/)
-=======
-* 2023: Mitch Zais <https://github.com/Invertex>
->>>>>>> 348121f8
+* 2023: Mitch Zais <https://github.com/Invertex>